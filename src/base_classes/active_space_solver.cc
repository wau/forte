--- conflicted
+++ resolved
@@ -112,7 +112,6 @@
 
 // std::vector<RDMs> ActiveSpaceSolver::reference(
 //    std::map<std::pair<StateInfo, StateInfo>, std::vector<std::pair<size_t, size_t>>>& elements) {
-<<<<<<< HEAD
 
 //    std::vector<RDMs> refs;
 
@@ -120,15 +119,6 @@
 //        const auto& state1 = element.first.first;
 //        const auto& state2 = element.first.second;
 
-=======
-
-//    std::vector<RDMs> refs;
-
-//    for (const auto& element : elements) {
-//        const auto& state1 = element.first.first;
-//        const auto& state2 = element.first.second;
-
->>>>>>> 239d1869
 //        if (state1 != state2) {
 //            throw std::runtime_error("ActiveSpaceSolver::reference called with states of different
 //            "
@@ -392,19 +382,11 @@
         }
     }
 
-<<<<<<< HEAD
-    if (max_rdm_level_ == 1) {
-        return RDMs(g1a, g1b);
-    } else if (max_rdm_level_ == 2) {
-        return RDMs(g1a, g1b, g2aa, g2ab, g2bb);
-    } else if (max_rdm_level_ == 3) {
-=======
     if (max_rdm_level == 1) {
         return RDMs(g1a, g1b);
     } else if (max_rdm_level == 2) {
         return RDMs(g1a, g1b, g2aa, g2ab, g2bb);
     } else if (max_rdm_level == 3) {
->>>>>>> 239d1869
         return RDMs(g1a, g1b, g2aa, g2ab, g2bb, g3aaa, g3aab, g3abb, g3bbb);
     }
     return RDMs();
@@ -412,11 +394,7 @@
 
 const std::map<StateInfo, std::vector<double>>&
 ActiveSpaceSolver::compute_contracted_energy(std::shared_ptr<ActiveSpaceIntegrals> as_ints,
-<<<<<<< HEAD
-                                             int max_body) {
-=======
                                              int max_rdm_level) {
->>>>>>> 239d1869
     if (state_method_map_.size() == 0) {
         throw psi::PSIEXCEPTION("Old CI determinants are not solved. Call compute_energy first.");
     }
@@ -457,11 +435,7 @@
             for (size_t B = A; B < nroots; ++B) {
                 // just compute transition rdms of <A|sqop|B>
                 std::vector<std::pair<size_t, size_t>> root_list{std::make_pair(A, B)};
-<<<<<<< HEAD
-                RDMs rdms = method->rdms(root_list, max_body)[0];
-=======
                 RDMs rdms = method->rdms(root_list, max_rdm_level)[0];
->>>>>>> 239d1869
 
                 double H_AB = ints.contract_with_rdms(rdms);
                 if (A == B) {
