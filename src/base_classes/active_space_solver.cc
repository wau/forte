--- conflicted
+++ resolved
@@ -49,7 +49,7 @@
 namespace forte {
 
 ActiveSpaceSolver::ActiveSpaceSolver(const std::string& method,
-                                     const std::map<StateInfo, size_t> &state_map,
+                                     const std::map<StateInfo, size_t>& state_map,
                                      std::shared_ptr<SCFInfo> scf_info,
                                      std::shared_ptr<MOSpaceInfo> mo_space_info,
                                      std::shared_ptr<ActiveSpaceIntegrals> as_ints,
@@ -181,19 +181,15 @@
 }
 
 std::unique_ptr<ActiveSpaceSolver> make_active_space_solver(
-<<<<<<< HEAD
-    const std::string& method, std::map<StateInfo, std::vector<double>>& state_weights_list,
-=======
-    const std::string& method,
-    const std::map<StateInfo, size_t>& state_map,
->>>>>>> ca8f2ae4
+    const std::string& method, const std::map<StateInfo, size_t>& state_map,
     std::shared_ptr<SCFInfo> scf_info, std::shared_ptr<MOSpaceInfo> mo_space_info,
     std::shared_ptr<ActiveSpaceIntegrals> as_ints, std::shared_ptr<ForteOptions> options) {
-    return std::make_unique<ActiveSpaceSolver>(method, state_map, scf_info, mo_space_info,
-                                               as_ints, options);
-}
-
-std::map<StateInfo, size_t> to_state_map(const std::map<StateInfo, std::vector<double>>& state_weights_map) {
+    return std::make_unique<ActiveSpaceSolver>(method, state_map, scf_info, mo_space_info, as_ints,
+                                               options);
+}
+
+std::map<StateInfo, size_t>
+to_state_map(const std::map<StateInfo, std::vector<double>>& state_weights_map) {
     std::map<StateInfo, size_t> state_map;
     for (const auto& state_vec : state_weights_map) {
         state_map[state_vec.first] = state_vec.second.size();
