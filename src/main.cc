#include <cmath>
#include <memory>

#include <boost/format.hpp>
#include <ambit/tensor.h>

#include "psi4-dec.h"
#include "psifiles.h"
#include <libplugin/plugin.h>
#include <libdpd/dpd.h>
#include <libpsio/psio.hpp>
#include <libtrans/integraltransform.h>
#include <libmints/wavefunction.h>
#include <libmints/molecule.h>

#include "helpers.h"
#include "multidimensional_arrays.h"
#include "mp2_nos.h"
#include "aci.h"
#include "apici.h"
#include "fcimc.h"
#include "fci_mo.h"
#ifdef HAVE_CHEMPS2
#include "dmrgscf.h"
#include "dmrgsolver.h"
#endif
#include "mrdsrg.h"
#include "mrdsrg_so.h"
#include "dsrg_mrpt2.h"
#include "three_dsrg_mrpt2.h"
#include "tensorsrg.h"
#include "mcsrgpt2_mo.h"
#include "fci_solver.h"
#include "blockedtensorfactory.h"
#include "sq.h"
#include "so-mrdsrg.h"
#include "dsrg_wick.h"
#include "casscf.h"
#include "finite_temperature.h"
#include "active_dsrgpt2.h"
#include "dsrg_mrpt.h"
<<<<<<< HEAD
#include "v2rdm.h"
=======
#include "localize.h"
>>>>>>> ff187678

INIT_PLUGIN

namespace psi{ namespace forte{

void test_bitset_performance();

extern "C" int
read_options(std::string name, Options &options)
{
    if (name == "FORTE" || options.read_globals()) {
        /*- MODULEDESCRIPTION Libadaptive */

        /*- SUBSECTION Job Type */

        /*- Compute natural orbitals using MP2 -*/
        options.add_bool("MP2_NOS",false);
        /*- View the natural orbitals with their symmetry information -*/
        options.add_bool("NAT_ORBS_PRINT", false);
        /*- Use Natural Orbitals to suggest active space -*/
        options.add_bool("NAT_ACT", false);
        options.add_bool("MOLDEN_WRITE_FORTE", false);

        // Natural Orbital selection criteria.  Used to fine tune how many active orbitals there are

        /*- Typically, a occupied orbital with a NO occupation of <0.98 is considered active -*/
        options.add_double("OCC_NATURAL", 0.98);
        /*- Typically, a virtual orbital with a NO occupation of > 0.02 is considered active -*/
        options.add_double("VIRT_NATURAL", 0.02);

        /*- The amount of information printed
            to the output file -*/
        options.add_int("PRINT", 0);
        /*- Print summary of memory -*/
        options.add_bool("MEMORY_SUMMARY", false);


        /*- The algorithm used to screen the determinant
         *  - CONVENTIONAL Conventional two-electron integrals
         *  - DF Density fitted two-electron integrals
         *  - CHOLESKY Cholesky decomposed two-electron integrals -*/
        options.add_str("INT_TYPE","CONVENTIONAL","CONVENTIONAL DF CHOLESKY DISKDF ALL EFFECTIVE");

        /*- The damping factor in the erf(x omega)/x integrals -*/
        options.add_double("EFFECTIVE_COULOMB_OMEGA",1.0);
        /*- The coefficient of the effective Coulomb interaction -*/
        options.add_double("EFFECTIVE_COULOMB_FACTOR",1.0);
        options.add_double("EFFECTIVE_COULOMB_EXPONENT",1.0);

        /*- The screening for JK builds and DF libraries -*/
        options.add_double("INTEGRAL_SCREENING", 1e-12);

        /* - The tolerance for cholesky integrals */
        options.add_double("CHOLESKY_TOLERANCE", 1e-6);

        /*- The job type
         *  - FCI Full configuration interaction (Francesco's code)
         *  - CAS Full configuration interaction (York's code)
         *  - ACI Adaptive configuration interaction
         *  - APICI Adaptive path-integral CI
         *  - DSRG-MRPT2 Tensor-based DSRG-MRPT2 code
         *  - THREE-DSRG-MRPT2 A DF/CD based DSRG-MRPT2 code.  Very fast
         *  - CASSCF A AO based CASSCF code by Kevin Hannon
        -*/
        options.add_str("JOB_TYPE","EXPLORER","EXPLORER ACI ACI_SPARSE FCIQMC APICI FCI CAS DMRG"
                                              " SR-DSRG SR-DSRG-ACI SR-DSRG-APICI TENSORSRG TENSORSRG-CI"
                                              " DSRG-MRPT2 MR-DSRG-PT2 THREE-DSRG-MRPT2 SQ NONE"
                                              " SOMRDSRG BITSET_PERFORMANCE MRDSRG MRDSRG_SO CASSCF"
                                              " ACTIVE-DSRGPT2 DSRG_MRPT TASKS");

        /*- The symmetry of the electronic state. (zero based) -*/
        options.add_int("ROOT_SYM",0);

        /*- The multiplicity (2S + 1 )of the electronic state.
         *  For example, 1 = singlet, 2 = doublet, 3 = triplet, ...
         *  If a value is provided it overrides the multiplicity
         *  of the SCF solution. -*/
        options.add_int("MULTIPLICITY",0);
        /*- The number of trials for root for FCI -*/
        options.add_int("NTRIAL_PER_ROOT",10);


        /*- The charge of the molecule.  If a value is provided
            it overrides the charge of the SCF solution. -*/
        options.add_int("CHARGE",0);

        /*- The minimum excitation level (Default value: 0) -*/
        options.add_int("MIN_EXC_LEVEL",0);

        /*- The maximum excitation level (Default value: 0 = number of electrons) -*/
        options.add_int("MAX_EXC_LEVEL",0);

        /*- Number of frozen occupied orbitals per irrep (in Cotton order) -*/
        options.add("FROZEN_DOCC",new ArrayType());

        /*- Number of restricted doubly occupied orbitals per irrep (in Cotton order) -*/
        options.add("RESTRICTED_DOCC", new ArrayType());

        /*- Number of active orbitals per irrep (in Cotton order) -*/
        options.add("ACTIVE",new ArrayType());

        /*- Number of restricted unoccupied orbitals per irrep (in Cotton order) -*/
        options.add("RESTRICTED_UOCC", new ArrayType());

        /*- Number of frozen unoccupied orbitals per irrep (in Cotton order) -*/
        options.add("FROZEN_UOCC",new ArrayType());
        /*- Molecular orbitals to swap -
         *  Swap mo_1 with mo_2 in irrep symmetry
         *  Swap mo_3 with mo_4 in irrep symmetry
         *  Format: [irrep, mo_1, mo_2, irrep, mo_3, mo_4] -*/
        options.add("ROTATE_MOS", new ArrayType());

        /*- The algorithm used to screen the determinant
         *  - DENOMINATORS uses the MP denominators to screen strings
         *  - SINGLES generates the space by a series of single excitations -*/
        options.add_str("EXPLORER_ALGORITHM","DENOMINATORS","DENOMINATORS SINGLES");

        /*- The energy threshold for the determinant energy in Hartree -*/
        options.add_double("DET_THRESHOLD",1.0);

        /*- The energy threshold for the MP denominators energy in Hartree -*/
        options.add_double("DEN_THRESHOLD",1.5);

        /*- The criteria used to screen the strings -*/
        options.add_str("SCREENING_TYPE","MP","MP DET");

        // Options for the diagonalization of the Hamiltonian //
        /*- Determines if this job will compute the energy -*/
        options.add_bool("COMPUTE_ENERGY",true);

        /*- The form of the Hamiltonian matrix.
         *  - FIXED diagonalizes a matrix of fixed dimension
         *  - SMOOTH forms a matrix with smoothed matrix elements -*/
        options.add_str("H_TYPE","FIXED_ENERGY","FIXED_ENERGY FIXED_SIZE");

        /*- Determines if this job will compute the energy -*/
        options.add_str("ENERGY_TYPE","FULL","FULL SELECTED LOWDIN SPARSE RENORMALIZE RENORMALIZE_FIXED LMRCISD LMRCIS IMRCISD IMRCISD_SPARSE LMRCISD_SPARSE LMRCIS_SPARSE FACTORIZED_CI");

        /*- The form of the Hamiltonian matrix.
         *  - FIXED diagonalizes a matrix of fixed dimension
         *  - SMOOTH forms a matrix with smoothed matrix elements -*/

        options.add_int("IMRCISD_TEST_SIZE",0);
        options.add_int("IMRCISD_SIZE",0);

        /*- The number of determinants used to build the Hamiltonian -*/
        options.add_int("NDETS",100);

        /*- The maximum dimension of the Hamiltonian -*/
        options.add_int("MAX_NDETS",1000000);

        /*- The energy threshold for the model space -*/
        options.add_double("SPACE_M_THRESHOLD",1000.0);

        /*- The energy threshold for the intermdiate space -*/
        options.add_double("SPACE_I_THRESHOLD",1000.0);

        /*- The energy threshold for the intermdiate space -*/
        options.add_double("T2_THRESHOLD",0.000001);


        /*- The number of steps used in the renormalized Lambda CI -*/
        options.add_int("RENORMALIZATION_STEPS",10);

        /*- The maximum number of determinant in the fixed-size renormalized Lambda CI -*/
        options.add_int("REN_MAX_NDETS",1000);

        /*- The energy threshold for smoothing the Hamiltonian.
         *  Determinants with energy < DET_THRESHOLD - SMO_THRESHOLD will be included in H
         *  Determinants with DET_THRESHOLD - SMO_THRESHOLD < energy < DET_THRESHOLD will be included in H but smoothed
         *  Determinants with energy > DET_THRESHOLD will not be included in H -*/
        options.add_double("SMO_THRESHOLD",0.0);

        /*- The method used to smooth the Hamiltonian -*/
        options.add_bool("SMOOTH",false);

        /*- The method used to smooth the Hamiltonian -*/
        options.add_bool("SELECT",false);

        /*- The diagonalization method -*/
        options.add_str("DIAG_ALGORITHM","DAVIDSON","DAVIDSON FULL DAVIDSONLIST SOLVER DLSTRING DLDISK");

        /*- The number of roots computed -*/
        options.add_int("NROOT",1);

        /*- The root selected for state-specific computations -*/
        options.add_int("ROOT",0);

        // Options for the Cartographer class //
        /*- Density of determinants format -*/
        options.add_str("DOD_FORMAT","HISTOGRAM","GAUSSIAN HISTOGRAM");
        /*- Number of bins used to form the DOD plot -*/
        options.add_int("DOD_BINS",2000);
        /*- Width of the DOD Gaussian/histogram.  Default 0.02 Hartree ~ 0.5 eV -*/
        options.add_double("DOD_BIN_WIDTH",0.05);
        /*- Write an output file? -*/
        options.add_bool("DETTOUR_WRITE_FILE",false);
        /*- Write the determinant occupation? -*/
        options.add_bool("WRITE_OCCUPATION",true);
        /*- Write the determinant energy? -*/
        options.add_bool("WRITE_DET_ENERGY",true);
        /*- Write the denominator energy? -*/
        options.add_bool("WRITE_DEN_ENERGY",false);
        /*- Write the excitation level? -*/
        options.add_bool("WRITE_EXC_LEVEL",false);
        /*- Write information only for a given excitation level.
            0 (default) means print all -*/
        options.add_int("RESTRICT_EXCITATION",0);
        /*- The energy buffer for building the Hamiltonian matrix in Hartree -*/
        options.add_double("H_BUFFER",0.0);

        /*- The maximum number of iterations -*/
        options.add_int("MAXITER",100);

        /*- Use localized basis? -*/
        options.add_bool("LOCALIZE", false);
        /*- Type of localization -*/
        options.add_str("LOCALIZE_TYPE", "PIPEK_MEZEY", "BOYS");

        // Options for the Genetic Algorithm CI //
        /*- The size of the population -*/
        options.add_int("NPOP",100);

        //////////////////////////////////////////////////////////////
        ///         OPTIONS FOR ALTERNATIVES FOR CASSCF ORBITALS
        //////////////////////////////////////////////////////////////
        /*- What type of alternative CASSCF Orbitals do you want -*/
        options.add_str("ALTERNATIVE_CASSCF", "NONE", "IVO FTHF NONE");
        options.add_double("TEMPERATURE", 50000);

        //////////////////////////////////////////////////////////////
        ///         OPTIONS FOR THE FULL CI CODE
        //////////////////////////////////////////////////////////////

        /*- Options for state averaging -*/
        options.add("STATE_AVERAGE",new ArrayType());
        /*- The number of trial guess vectors to generate per root -*/
        options.add_int("FCI_MAX_RDM",1);
        /*- Test the FCI reduced density matrices? -*/
        options.add_bool("TEST_RDMS",false);
        /*- Print the NO from the rdm of FCI -*/
        options.add_bool("PRINT_NO", false);

        /*- The number of trial guess vectors to generate per root -*/
        options.add_int("NTRIAL_PER_ROOT",10);
        /*- The maximum number of iterations -*/
        options.add_int("MAXITER_DAVIDSON",100);
        /*- The number of trial vector to retain after collapsing -*/
        options.add_int("DAVIDSON_COLLAPSE_PER_ROOT",2);
        /*- The maxim number of trial vectors -*/
        options.add_int("DAVIDSON_SUBSPACE_PER_ROOT",8);
        /*- Number of iterations for FCI code -*/
        options.add_int("FCI_ITERATIONS", 30);

        //////////////////////////////////////////////////////////////
        ///         OPTIONS FOR THE CASSCF CODE
        //////////////////////////////////////////////////////////////
        /* - Run a FCI followed by CASSCF computation -*/
        options.add_bool("CASSCF_REFERENCE", false);
        /* - The number of iterations for CASSCF -*/
        options.add_int("CASSCF_ITERATIONS", 30);
        /* - The convergence for the gradient for casscf -*/
        options.add_double("CASSCF_G_CONVERGENCE", 1e-5);
        /* - The convergence of the energy for CASSCF -*/
        options.add_double("CASSCF_E_CONVERGENCE", 1e-8);
        /* - Debug printing for CASSCF -*/
        options.add_bool("CASSCF_DEBUG_PRINTING", false);
        /* - Multiplicity for the CASSCF solution (if different from multiplicity)
         You should not use this if you are interested in having a CASSCF solution with the same multiplicitity as the DSRG-MRPT2-                                          */

        options.add_int("CASSCF_MULTIPLICITY", 0);
        /*- A complete SOSCF ie Form full Hessian -*/
        options.add_bool("CASSCF_SOSCF", false);
        /*- Ignore frozen core option and optimize orbitals -*/
        options.add_bool("OPTIMIZE_FROZEN_CORE", false);
        /*- CASSCF MAXIMUM VALUE HESSIAN -*/
        options.add_double("CASSCF_MAX_ROTATION", 0.5);
        /*- DO SCALE THE HESSIAN -*/
        options.add_bool("CASSCF_SCALE_ROTATION", true);
        /*- Use JK builder for restricted docc (EXPERT) -*/
        options.add_bool("RESTRICTED_DOCC_JK", true);
        /*- Orbital rotation algorithm -*/
        options.add_str("ORB_ROTATION_ALGORITHM", "DIAGONAL", "DIAGONAL AUGMENTED_HESSIAN");

        /*- DIIS Options -*/
        options.add_bool("CASSCF_DO_DIIS", true);
        /// The number of Rotation parameters to extrapolate with
        options.add_int("CASSCF_DIIS_MAX_VEC", 8);
        /// When to start the DIIS iterations (will make this automatic)
        options.add_int("CASSCF_DIIS_START", 3);
        /// How often to do DIIS extrapolation
        options.add_int("CASSCF_DIIS_FREQ", 1);
        /// When the norm of the orbital gradient is below this value, do diis
        options.add_double("CASSCF_DIIS_NORM", 1e-4);
        /*- SA-CASSCF -*/
        /// A array of [[IRREP, MULT, STATES], [IRREP2, MULT, STATES]]
        options.add("SA_STATES", new ArrayType());
        /// An array weights for each state
        options.add_str("SA_WEIGHTS", "EQUAL", "EQUAL DYNAMIC");
        /// Monitor the CAS-CI Solutions through iterations
        options.add_bool("MONITOR_SA_SOLUTION", false);

        //////////////////////////////////////////////////////////////
        ///         OPTIONS FOR THE DMRGSolver
        //////////////////////////////////////////////////////////////

        options.add_int("DMRG_WFN_MULTP", -1);

        /*- The DMRGSCF wavefunction irrep uses the same conventions as PSI4. How convenient :-).
            Just to avoid confusion, it's copied here. It can also be found on
            http://sebwouters.github.io/CheMPS2/classCheMPS2_1_1Irreps.html .

            Symmetry Conventions        Irrep Number & Name
            Group Number & Name         0 	1 	2 	3 	4 	5 	6 	7
            0: c1                       A
            1: ci                       Ag 	Au
            2: c2                       A 	B
            3: cs                       A' 	A''
            4: d2                       A 	B1 	B2 	B3
            5: c2v                      A1 	A2 	B1 	B2
            6: c2h                      Ag 	Bg 	Au 	Bu
            7: d2h                      Ag 	B1g 	B2g 	B3g 	Au 	B1u 	B2u 	B3u
        -*/
        options.add_int("DMRG_WFN_IRREP", -1);
        /*- FrozenDocc for DMRG (frozen means restricted) -*/
        options.add_array("DMRG_FROZEN_DOCC");


        /*- The number of reduced renormalized basis states to be
            retained during successive DMRG instructions -*/
        options.add_array("DMRG_STATES");

        /*- The energy convergence to stop an instruction
            during successive DMRG instructions -*/
        options.add_array("DMRG_ECONV");

        /*- The maximum number of sweeps to stop an instruction
            during successive DMRG instructions -*/
        options.add_array("DMRG_MAXSWEEPS");
        /*- The Davidson R tolerance (Wouters says this will cause RDms to be close to exact -*/
        options.add_array("DMRG_DAVIDSON_RTOL");

        /*- The noiseprefactors for successive DMRG instructions -*/
        options.add_array("DMRG_NOISEPREFACTORS");

        /*- Whether or not to print the correlation functions after the DMRG calculation -*/
        options.add_bool("DMRG_PRINT_CORR", false);

        /*- Whether or not to create intermediary MPS checkpoints -*/
        options.add_bool("MPS_CHKPT", false);

        /*- Convergence threshold for the gradient norm. -*/
        options.add_double("DMRG_CONVERGENCE", 1e-6);

        /*- Whether or not to store the unitary on disk (convenient for restarting). -*/
        options.add_bool("DMRG_STORE_UNIT", true);

        /*- Whether or not to use DIIS for DMRGSCF. -*/
        options.add_bool("DMRG_DO_DIIS", false);

        /*- When the update norm is smaller than this value DIIS starts. -*/
        options.add_double("DMRG_DIIS_BRANCH", 1e-2);

        /*- Whether or not to store the DIIS checkpoint on disk (convenient for restarting). -*/
        options.add_bool("DMRG_STORE_DIIS", true);

        /*- Maximum number of DMRGSCF iterations -*/
        options.add_int("DMRGSCF_MAX_ITER", 100);

        /*- Which root is targeted: 1 means ground state, 2 first excited state, etc. -*/
        options.add_int("DMRG_WHICH_ROOT", 1);

        /*- Whether or not to use state-averaging for roots >=2 with DMRG-SCF. -*/
        options.add_bool("DMRG_STATE_AVG", true);

        /*- Which active space to use for DMRGSCF calculations:
               --> input with SCF rotations (INPUT);
               --> natural orbitals (NO);
               --> localized and ordered orbitals (LOC) -*/
        options.add_str("DMRG_ACTIVE_SPACE", "INPUT", "INPUT NO LOC");

        /*- Whether to start the active space localization process from a random unitary or the unit matrix. -*/
        options.add_bool("DMRG_LOC_RANDOM", true);
        /*- Use the older DMRGSCF algorithm -*/
        options.add_bool("USE_DMRGSCF", false);
        


        //////////////////////////////////////////////////////////////
        ///         OPTIONS FOR THE ADAPTIVE CI
        //////////////////////////////////////////////////////////////

        /*- The selection type for the Q-space-*/
        options.add_str("SELECT_TYPE","AIMED_ENERGY","ENERGY AMP AIMED_AMP AIMED_ENERGY");
        /*-Threshold for the selection of the P space -*/
        options.add_double("TAUP",0.01);
        /*- The threshold for the selection of the Q space -*/
        options.add_double("TAUQ",0.01);
        /*- The SD-space prescreening threshold -*/
        options.add_double("PRESCREEN_THRESHOLD", 1e-9);
        /*- The threshold for smoothing the Hamiltonian. -*/
        options.add_double("SMOOTH_THRESHOLD",0.01);
        /*- The type of selection parameters to use*/
        options.add_bool("PERTURB_SELECT", false);
        /*Function of q-space criteria, per root*/
        options.add_str("PQ_FUNCTION", "AVERAGE","MAX");
        /*Type of  q-space criteria to use (only change for excited states)*/
        options.add_bool("Q_REL", false);
        /*Reference to be used in calculating ∆e (q_rel has to be true)*/
        options.add_str("Q_REFERENCE", "GS", "ADJACENT");
        /* Method to calculate excited state */
        options.add_str("EXCITED_ALGORITHM", "STATE_AVERAGE","ROOT_SELECT SINGLE_STATE");
        /*Number of roots to compute on final re-diagonalization*/
        options.add_int("POST_ROOT",1);
        /*Diagonalize after ACI procedure with higher number of roots*/
        options.add_bool("POST_DIAGONALIZE", false);
        /*Maximum number of determinants*/
        options.add_int("MAX_DET", 1e6);
        /*Threshold value for defining multiplicity from S^2*/
        options.add_double("SPIN_TOL", 0.01);
        /*- Compute 1-RDM? -*/
        options.add_int("ACI_MAX_RDM", 1);
        /*- Form initial space with based on energy */
        options.add_bool("LAMBDA_GUESS", false);
        /*- Type of spin projection
         * 0 - None
         * 1 - Project initial P spaces at each iteration
         * 2 - Project only after converged PQ space
         * 3 - Do 1 and 2 -*/
        options.add_int("SPIN_PROJECTION", 0);
        /*- Threshold for Lambda guess -*/
        options.add_double("LAMBDA_THRESH", 1.0);
        /*- Add determinants to enforce spin-complete set? -*/
        options.add_bool("ENFORCE_SPIN_COMPLETE", true);
        /*- Project out spin contaminants in Davidson-Liu's algorithm? -*/
        options.add_bool("PROJECT_OUT_SPIN_CONTAMINANTS", true);
        /*- Add "degenerate" determinants not included in the aimed selection? -*/
        options.add_bool("ACI_ADD_AIMED_DEGENERATE", true);

        /*- Print an analysis of determinant history? -*/
        options.add_bool("DETERMINANT_HISTORY", false);
        /*- Save determinants to file? -*/
        options.add_bool("SAVE_DET_FILE", false);
        /*- Screen Virtuals? -*/
        options.add_bool("SCREEN_VIRTUALS", false);
        /*- Perform size extensivity correction -*/
        options.add_str("SIZE_CORRECTION", "", "DAVIDSON");
        /*- Sets the maximum cycle -*/
        options.add_int("MAX_ACI_CYCLE", 20);
        /*- Control print level -*/
        options.add_bool("QUIET_MODE", false);
        /*- Control streamlining -*/
        options.add_bool("STREAMLINE_Q", false);

        //////////////////////////////////////////////////////////////
        ///         OPTIONS FOR THE ADAPTIVE PATH-INTEGRAL CI
        //////////////////////////////////////////////////////////////
        /*- The propagation algorithm -*/
        options.add_str("PROPAGATOR","DELTA","LINEAR QUADRATIC CUBIC QUARTIC POWER TROTTER OLSEN DAVIDSON MITRUSHENKOV EXP-CHEBYSHEV DELTA-CHEBYSHEV CHEBYSHEV DELTA");
        /*- The determinant importance threshold -*/
        options.add_double("SPAWNING_THRESHOLD",0.001);
        /*- The maximum number of determinants used to form the guess wave function -*/
        options.add_double("MAX_GUESS_SIZE",10000);
        /*- The determinant importance threshold -*/
        options.add_double("GUESS_SPAWNING_THRESHOLD",-1);
        /*- The threshold with which we estimate the variational energy.
            Note that the final energy is always estimated exactly. -*/
        options.add_double("ENERGY_ESTIMATE_THRESHOLD",1.0e-6);
        /*- The time step in imaginary time (a.u.) -*/
        options.add_double("TAU",1.0);
        /*- The energy convergence criterion -*/
        options.add_double("E_CONVERGENCE",1.0e-8);
        /*- Use a fast (sparse) estimate of the energy -*/
        options.add_bool("FAST_EVAR",false);
        /*- Iterations in between variational estimation of the energy -*/
        options.add_int("ENERGY_ESTIMATE_FREQ",25);
        /*- Use an adaptive time step? -*/
        options.add_bool("ADAPTIVE_BETA",false);
        /*- Use intermediate normalization -*/
        options.add_bool("USE_INTER_NORM",false);
        /*- Use a shift in the exponential -*/
        options.add_bool("USE_SHIFT",false);
        /*- Estimate variational energy during calculation -*/
        options.add_bool("VAR_ESTIMATE",false);
        /*- Print full wavefunction when finish -*/
        options.add_bool("PRINT_FULL_WAVEFUNCTION",false);
        /*- Prescreen the spawning of excitations -*/
        options.add_bool("SIMPLE_PRESCREENING",false);
        /*- Use dynamic prescreening -*/
        options.add_bool("DYNAMIC_PRESCREENING",false);
        /*- Use schwarz prescreening -*/
        options.add_bool("SCHWARZ_PRESCREENING",false);
        /*- Use initiator approximation -*/
        options.add_bool("INITIATOR_APPROX",false);
        /*- The initiator approximation factor -*/
        options.add_double("INITIATOR_APPROX_FACTOR",1.0);
        /*- Do result perturbation analysis -*/
        options.add_bool("PERTURB_ANALYSIS",false);
        /*- The maximum value of beta -*/
        options.add_double("MAXBETA",1000.0);
        /*- The order of Chebyshev truncation -*/
        options.add_int("CHEBYSHEV_ORDER", 5);

        //////////////////////////////////////////////////////////////
        ///         OPTIONS FOR THE FULL CI QUANTUM MONTE-CARLO
        //////////////////////////////////////////////////////////////
        /*- The maximum value of beta -*/
        options.add_double("START_NUM_WALKERS",1000.0);
        /*- Spawn excitation type -*/
        options.add_str("SPAWN_TYPE","RANDOM", "RANDOM ALL GROUND_AND_RANDOM");
        /*- The number of walkers for shift -*/
        options.add_double("SHIFT_NUM_WALKERS", 10000.0);
        options.add_int("SHIFT_FREQ", 10);
        options.add_double("SHIFT_DAMP", 0.1);
        /*- Clone/Death scope -*/
        options.add_bool("DEATH_PARENT_ONLY", false);
        /*- initiator -*/
        options.add_bool("USE_INITIATOR", false);
        options.add_double("INITIATOR_NA", 3.0);
        /*- Iterations in between variational estimation of the energy -*/
        options.add_int("VAR_ENERGY_ESTIMATE_FREQ",1000);
        /*- Iterations in between printing information -*/
        options.add_int("PRINT_FREQ",100);

        //////////////////////////////////////////////////////////////
        ///
        ///              OPTIONS FOR THE SRG MODULE
        ///
        //////////////////////////////////////////////////////////////
        /*- The type of operator to use in the SRG transformation -*/
        options.add_str("SRG_MODE","DSRG","DSRG CT");
        /*- The type of operator to use in the SRG transformation -*/
        options.add_str("SRG_OP","UNITARY","UNITARY CC");
        /*- The flow generator to use in the SRG equations -*/
        options.add_str("SRG_ETA","WHITE","WEGNER_BLOCK WHITE");
        /*- The integrator used to propagate the SRG equations -*/
        options.add_str("SRG_ODEINT","FEHLBERG78","DOPRI5 CASHKARP FEHLBERG78");
        /*- The end value of the integration parameter s -*/
        options.add_double("SRG_SMAX",10.0);
        /*- The end value of the integration parameter s -*/
        options.add_double("DSRG_S",1.0e10);
        /*- The end value of the integration parameter s -*/
        options.add_double("DSRG_POWER",2.0);


        // --------------------------- SRG EXPERT OPTIONS ---------------------------

        /*- The initial time step used by the ode solver -*/
        options.add_double("SRG_DT",0.001);
        /*- The absolute error tollerance for the ode solver -*/
        options.add_double("SRG_ODEINT_ABSERR",1.0e-12);
        /*- The absolute error tollerance for the ode solver -*/
        options.add_double("SRG_ODEINT_RELERR",1.0e-12);
        /*- Select a modified commutator -*/
        options.add_str("SRG_COMM","STANDARD","STANDARD FO FO2");
        /*- The maximum number of commutators in the recursive single commutator approximation -*/
        options.add_int("SRG_RSC_NCOMM",20);
        /*- The treshold for terminating the RSC approximation -*/
        options.add_double("SRG_RSC_THRESHOLD",1.0e-12);
        /*- Save Hbar? -*/
        options.add_bool("SAVE_HBAR",false);


        //////////////////////////////////////////////////////////////
        ///         OPTIONS FOR THE PILOT FULL CI CODE
        //////////////////////////////////////////////////////////////
        /*- 2 * <Sz> -*/
        options.add_int("MS", 0);
        /*- Threshold for printing CI vectors -*/
        options.add_double("PRINT_CI_VECTOR", 0.05);
        /*- Active space type -*/
        options.add_str("ACTIVE_SPACE_TYPE", "COMPLETE", "COMPLETE CIS CISD DOCI");
        /*- Semicanonicalize orbitals -*/
        options.add_bool("SEMI_CANONICAL", true);
        /*- Two-particle density cumulant -*/
        options.add_str("TWOPDC", "MK", "MK ZERO");
        /*- Three-particle density cumulant -*/
        options.add_str("THREEPDC", "MK", "MK MK_DECOMP ZERO DIAG");
        /*- Number of roots per irrep (in Cotton order) -*/
        options.add("NROOTPI", new ArrayType());
        /*- The density convergence criterion -*/
        options.add_double("D_CONVERGENCE",1.0e-8);

        //////////////////////////////////////////////////////////////
        ///              OPTIONS FOR THE MR-DSRG MODULE
        //////////////////////////////////////////////////////////////
        /*- Correlation level -*/
        options.add_str("CORR_LEVEL", "PT2", "LDSRG2 QDSRG2 LDSRG2_P3 QDSRG2_P3 PT2 PT3 CEPA0");
        /*- Source Operator -*/
        options.add_str("SOURCE", "STANDARD", "STANDARD LABS DYSON AMP EMP2 LAMP LEMP2");
        /*- The Algorithm to Form T Amplitudes -*/
        options.add_str("T_ALGORITHM", "DSRG", "DSRG DSRG_NOSEMI SELEC ISA");
        /*- Different Zeroth-order Hamiltonian -*/
        options.add_str("H0TH", "FDIAG", "FDIAG FFULL FDIAG_VACTV FDIAG_VDIAG");
        /*- T1 Amplitudes -*/
        options.add_str("T1_AMP", "DSRG", "DSRG SRG ZERO");
        /*- Reference Relaxation -*/
        options.add_str("RELAX_REF", "NONE", "NONE ONCE ITERATE");
        /*- Max Iteration for Reference Relaxation -*/
        options.add_int("MAXITER_RELAX_REF", 10);
        /*- DSRG Taylor Expansion Threshold -*/
        options.add_int("TAYLOR_THRESHOLD", 3);
        /*- Print N Largest T Amplitudes -*/
        options.add_int("NTAMP", 15);
        /*- T Threshold for Intruder States -*/
        options.add_double("INTRUDER_TAMP", 0.10);
        /*- The residue convergence criterion -*/
        options.add_double("R_CONVERGENCE",1.0e-6);
        /*- DSRG Transformation Type -*/
        options.add_str("DSRG_TRANS_TYPE", "UNITARY", "UNITARY CC");
        /*- Automatic Adjusting Flow Parameter -*/
        options.add_str("SMART_DSRG_S", "DSRG_S", "DSRG_S MIN_DELTA1 MAX_DELTA1 DAVG_MIN_DELTA1 DAVG_MAX_DELTA1");
        /*- DSRG Perturbation -*/
        options.add_bool("DSRGPT", true);
        /*- Exponent of Energy Denominator -*/
        options.add_double("DELTA_EXPONENT", 2.0);
        /*- Intruder State Avoidance b Parameter -*/
        options.add_double("ISA_B", 0.02);
        /*- The code used to do CAS-CI.
         *  - CAS   determinant based CI code
         *  - FCI   string based FCI code
         *  - DMRG  DMRG code
         *  - V2RDM V2RDM interface -*/
        options.add_str("CAS_TYPE", "FCI", "CAS FCI ACI DMRG V2RDM");
        /*- Average densities of different spins -*/
        options.add_bool("AVG_DENS_SPIN", false);
        /*- Algorithm for the ccvv term for three-dsrg-mrpt2 -*/
        options.add_str("CCVV_ALGORITHM", "FLY_AMBIT", "CORE FLY_AMBIT FLY_LOOP");
        /*- Detailed timing printings -*/
        options.add_bool("THREE_MRPT2_TIMINGS", false);

        /*- Defintion for source operator for ccvv term -*/
        options.add_str("CCVV_SOURCE", "NORMAL", "ZERO NORMAL");
        /*- Print (1 - exp(-2*s*D)) / D -*/
        options.add_bool("PRINT_DENOM2", false);
    }

    return true;
}

extern "C" SharedWavefunction forte(SharedWavefunction ref_wfn, Options &options)
{
    if (options.get_str("JOB_TYPE") == "BITSET_PERFORMANCE"){
        test_bitset_performance();
        return ref_wfn;
    }
    Timer overall_time;

    //[forte-public]
    Dimension nmopi = ref_wfn->nmopi();
    std::shared_ptr<MOSpaceInfo> mo_space_info = std::make_shared<MOSpaceInfo>(nmopi);
    mo_space_info->read_options(options);

    std::shared_ptr<ForteIntegrals> ints_;
    if (options.get_str("INT_TYPE") == "CHOLESKY"){
        ints_ = std::make_shared<CholeskyIntegrals>(options,ref_wfn,UnrestrictedMOs,RemoveFrozenMOs, mo_space_info);
    }else if (options.get_str("INT_TYPE") == "DF"){
        ints_ = std::make_shared<DFIntegrals>(options,ref_wfn,UnrestrictedMOs,RemoveFrozenMOs, mo_space_info);
    }else if (options.get_str("INT_TYPE") == "DISKDF"){
        ints_ =  std::make_shared<DISKDFIntegrals>(options,ref_wfn,UnrestrictedMOs,RemoveFrozenMOs, mo_space_info);
    }else if (options.get_str("INT_TYPE") == "CONVENTIONAL"){
        ints_ = std::make_shared<ConventionalIntegrals>(options,ref_wfn,UnrestrictedMOs,RemoveFrozenMOs, mo_space_info);
    }else if (options.get_str("INT_TYPE") == "EFFECTIVE"){
        ints_ = std::make_shared<EffectiveIntegrals>(options,ref_wfn,UnrestrictedMOs,RemoveFrozenMOs, mo_space_info);
    }
    else{
        outfile->Printf("\n Please check your int_type. Choices are CHOLESKY, DF, DISKDF or CONVENTIONAL");
        throw PSIEXCEPTION("INT_TYPE is not correct.  Check options");
    }

    //[forte-private]

    //Link the integrals to the DynamicBitsetDeterminant class
    //std::shared_ptr<FCIIntegrals> fci_ints_ = std::make_shared<FCIIntegrals>(ints_, mo_space_info->get_corr_abs_mo("ACTIVE"), mo_space_info->get_corr_abs_mo("RESTRICTED_DOCC"));
    //fci_ints_->set_active_integrals_and_restricted_docc();
    //STLBitsetDeterminant::set_ints(fci_ints_);
    //DynamicBitsetDeterminant::set_ints(fci_ints_);


    if (options.get_str("JOB_TYPE") == "TASKS"){
        std::vector<std::string> tasks{"FCI_SEMI_CANONICAL","DSRG-MRPT2"};
        Reference reference;

        for (std::string& task : tasks){
            if (task == "FCI"){
                auto fci = std::make_shared<FCI>(ref_wfn,options,ints_,mo_space_info);
                fci->compute_energy();
            }

            if (task == "FCI_SEMI_CANONICAL"){
                {
                    boost::shared_ptr<FCI> fci(new FCI(ref_wfn,options,ints_,mo_space_info));
                    fci->set_max_rdm_level(1);
                    fci->compute_energy();
                    reference = fci->reference();
                }
                SemiCanonical semi(ref_wfn,options,ints_,mo_space_info,reference);
                boost::shared_ptr<FCI> fci(new FCI(ref_wfn,options,ints_,mo_space_info));
                fci->set_max_rdm_level(3);
                fci->compute_energy();
                reference = fci->reference();
            }

            if (task == "PILOTCI"){
                boost::shared_ptr<FCI_MO> fci_mo(new FCI_MO(ref_wfn,options,ints_,mo_space_info));
                fci_mo->set_semicanonical(true);
                fci_mo->compute_energy();
                reference = fci_mo->reference();
            }

            if (task == "DSRG-MRPT2"){
                boost::shared_ptr<THREE_DSRG_MRPT2> three_dsrg_mrpt2(new THREE_DSRG_MRPT2(reference,ref_wfn,options,ints_, mo_space_info));
                three_dsrg_mrpt2->compute_energy();
            }
        }
    }

    if(options.get_str("ALTERNATIVE_CASSCF") == "FTHF")
    {
        auto FTHF = std::make_shared<FiniteTemperatureHF>(ref_wfn, options, mo_space_info);
        FTHF->compute_energy();
        ints_->retransform_integrals();
    }

    if(options.get_bool("CASSCF_REFERENCE") == true or options.get_str("JOB_TYPE") == "CASSCF")
    {
        auto casscf = std::make_shared<CASSCF>(ref_wfn,options,ints_,mo_space_info);
        casscf->compute_casscf();
    }
    if (options.get_bool("MP2_NOS")){
        auto mp2_nos = std::make_shared<MP2_NOS>(ref_wfn,options,ints_, mo_space_info);
    }

    if (options.get_bool("LOCALIZE")){
        auto localize = std::make_shared<LOCALIZE>(ref_wfn,options,ints_,mo_space_info);
        localize->localize_orbitals();
    }

    if (options.get_str("JOB_TYPE") == "MR-DSRG-PT2"){
        MCSRGPT2_MO mcsrgpt2_mo(ref_wfn, options, ints_, mo_space_info);
    }
    if (options.get_str("JOB_TYPE") == "FCIQMC"){
        auto fciqmc = std::make_shared<FCIQMC>(ref_wfn,options,ints_, mo_space_info);
        fciqmc->compute_energy();
    }
    if ((options.get_str("JOB_TYPE") == "ACI") or (options.get_str("JOB_TYPE") == "ACI_SPARSE")){
        auto aci = std::make_shared<AdaptiveCI>(ref_wfn,options,ints_,mo_space_info);
        aci->compute_energy();
    }
    if (options.get_str("JOB_TYPE") == "APICI"){
        auto apici = std::make_shared<AdaptivePathIntegralCI>(ref_wfn,options,ints_, mo_space_info);
        for (int n = 0; n < options.get_int("NROOT"); ++n){
            apici->compute_energy();
        }
    }
    if (options.get_str("JOB_TYPE") == "FCI"){
        auto fci = std::make_shared<FCI>(ref_wfn,options,ints_,mo_space_info);
        fci->compute_energy();
    }
    if (options.get_bool("USE_DMRGSCF"))
    {
#ifdef HAVE_CHEMPS2
        auto dmrg = std::make_shared<DMRGSCF>(ref_wfn, options, mo_space_info, ints_);
        dmrg->set_iterations(options.get_int("DMRGSCF_MAX_ITER"));
        dmrg->compute_energy();
#else
        throw PSIEXCEPTION("Did not compile with CHEMPS2 so DMRG will not work");
#endif

    }

    if(options.get_str("JOB_TYPE")=="CAS")
    {
        FCI_MO fci_mo(ref_wfn,options,ints_,mo_space_info);
        fci_mo.compute_energy();
    }
    if(options.get_str("JOB_TYPE") == "MRDSRG"){
        std::string cas_type = options.get_str("CAS_TYPE");
        if (cas_type == "CAS") {
            FCI_MO fci_mo(ref_wfn,options,ints_,mo_space_info);
            fci_mo.compute_energy();
            Reference reference = fci_mo.reference();

            std::shared_ptr<MRDSRG> mrdsrg(new MRDSRG(reference,ref_wfn,options,ints_,mo_space_info));
            if(options.get_str("RELAX_REF") == "NONE"){
                mrdsrg->compute_energy();
            }else{
                if(options.get_str("DSRG_TRANS_TYPE") == "CC"){
                    throw PSIEXCEPTION("Reference relaxation for CC-type DSRG transformation is not implemented yet.");
                }
                mrdsrg->compute_energy_relaxed();
            }
        } else if (cas_type == "FCI") {
            if (options.get_bool("SEMI_CANONICAL")) {
                boost::shared_ptr<FCI> fci(new FCI(ref_wfn,options,ints_,mo_space_info));
                fci->set_max_rdm_level(1);
                fci->compute_energy();
                Reference reference2 = fci->reference();
                SemiCanonical semi(ref_wfn,options,ints_,mo_space_info,reference2);
            }
            boost::shared_ptr<FCI> fci(new FCI(ref_wfn,options,ints_,mo_space_info));
            fci->set_max_rdm_level(3);
            fci->compute_energy();
            Reference reference = fci->reference();

            std::shared_ptr<MRDSRG> mrdsrg(new MRDSRG(reference,ref_wfn,options,ints_,mo_space_info));
            if(options.get_str("RELAX_REF") == "NONE"){
                mrdsrg->compute_energy();
            }else{
                if(options.get_str("DSRG_TRANS_TYPE") == "CC"){
                    throw PSIEXCEPTION("Reference relaxation for CC-type DSRG transformation is not implemented yet.");
                }
                mrdsrg->compute_energy_relaxed();
            }
        }

    }
    if(options.get_str("JOB_TYPE") == "MRDSRG_SO"){
        FCI_MO fci_mo(ref_wfn,options,ints_,mo_space_info);
        fci_mo.compute_energy();
        Reference reference = fci_mo.reference();
        boost::shared_ptr<MRDSRG_SO> mrdsrg(new MRDSRG_SO(reference,options,ints_,mo_space_info));
        mrdsrg->compute_energy();
    }
    if (options.get_str("JOB_TYPE") == "ACTIVE-DSRGPT2"){
        ACTIVE_DSRGPT2 pt(ref_wfn,options,ints_,mo_space_info);
        pt.compute_energy();
    }
    if(options.get_str("JOB_TYPE") == "DSRG_MRPT"){
        std::string cas_type = options.get_str("CAS_TYPE");
        if (cas_type == "CAS") {
            FCI_MO fci_mo(ref_wfn,options,ints_,mo_space_info);
            fci_mo.compute_energy();
            Reference reference = fci_mo.reference();

            std::shared_ptr<DSRG_MRPT> dsrg(new DSRG_MRPT(reference,ref_wfn,options,ints_,mo_space_info));
            if(options.get_str("RELAX_REF") == "NONE"){
                dsrg->compute_energy();
            }else{
                //                dsrg->compute_energy_relaxed();
            }
        } else if (cas_type == "FCI") {
            if (options.get_bool("SEMI_CANONICAL")) {
                boost::shared_ptr<FCI> fci(new FCI(ref_wfn,options,ints_,mo_space_info));
                fci->set_max_rdm_level(1);
                fci->compute_energy();
                Reference reference2 = fci->reference();
                SemiCanonical semi(ref_wfn,options,ints_,mo_space_info,reference2);
            }
            boost::shared_ptr<FCI> fci(new FCI(ref_wfn,options,ints_,mo_space_info));
            fci->set_max_rdm_level(3);
            fci->compute_energy();
            Reference reference = fci->reference();

            std::shared_ptr<DSRG_MRPT> dsrg(new DSRG_MRPT(reference,ref_wfn,options,ints_,mo_space_info));
            if(options.get_str("RELAX_REF") == "NONE"){
                dsrg->compute_energy();
            }else{
                //                dsrg->compute_energy_relaxed();
            }
        }

    }
    if (options.get_str("JOB_TYPE") == "DSRG-MRPT2"){
        std::string cas_type = options.get_str("CAS_TYPE");
        if(cas_type == "CAS")
        {
            boost::shared_ptr<FCI_MO> fci_mo(new FCI_MO(ref_wfn,options,ints_,mo_space_info));
            fci_mo->compute_energy();
            Reference reference = fci_mo->reference();
            boost::shared_ptr<DSRG_MRPT2> dsrg_mrpt2(new DSRG_MRPT2(reference,ref_wfn,options,ints_,mo_space_info));
            if(options.get_str("RELAX_REF") != "NONE"){
                dsrg_mrpt2->compute_energy_relaxed();
            }else{
                dsrg_mrpt2->compute_energy();
            }
        }

        if(cas_type == "FCI")
        {
            //if (options.get_bool("SEMI_CANONICAL") and options.get_bool("CASSCF_REFERENCE")){
            if (options.get_bool("SEMI_CANONICAL"))
            {
                boost::shared_ptr<FCI> fci(new FCI(ref_wfn,options,ints_,mo_space_info));
                fci->set_max_rdm_level(1);
                fci->compute_energy();
                Reference reference2 = fci->reference();
                SemiCanonical semi(ref_wfn,options,ints_,mo_space_info,reference2);
            }
            boost::shared_ptr<FCI> fci(new FCI(ref_wfn,options,ints_,mo_space_info));
            fci->set_max_rdm_level(3);
            fci->compute_energy();
            Reference reference = fci->reference();
            boost::shared_ptr<DSRG_MRPT2> dsrg_mrpt2(new DSRG_MRPT2(reference,ref_wfn,options,ints_,mo_space_info));
            if(options.get_str("RELAX_REF") != "NONE"){
                dsrg_mrpt2->compute_energy_relaxed();
            }else{
                dsrg_mrpt2->compute_energy();
            }
        }

<<<<<<< HEAD
        if(cas_type == "V2RDM")
        {
            std::shared_ptr<V2RDM> v2rdm(new V2RDM(ref_wfn,options,ints_,mo_space_info));
            Reference reference = v2rdm->reference();
            boost::shared_ptr<DSRG_MRPT2> dsrg_mrpt2(new DSRG_MRPT2(reference,ref_wfn,options,ints_,mo_space_info));
            dsrg_mrpt2->compute_energy();
        }

        if(cas_type == "ACI"){
            if(options.get_bool("SEMI_CANONICAL")){
=======
        if(options.get_str("CAS_TYPE")=="ACI"){
            if(options.get_bool("SEMI_CANONICAL") and !options.get_bool("CASSCF_REFERENCE")){
>>>>>>> ff187678
                auto aci = std::make_shared<AdaptiveCI>(ref_wfn,options,ints_,mo_space_info);
                aci->set_max_rdm(2);
                aci->compute_energy();
                Reference aci_reference = aci->reference();
                SemiCanonical semi(ref_wfn,options,ints_,mo_space_info,aci_reference);
            }
            auto aci = std::make_shared<AdaptiveCI>(ref_wfn,options,ints_,mo_space_info);
            aci->set_max_rdm(3);
            aci->compute_energy();
            Reference aci_reference = aci->reference();
            boost::shared_ptr<DSRG_MRPT2> dsrg_mrpt2(new DSRG_MRPT2(aci_reference,ref_wfn,options,ints_,mo_space_info));
            dsrg_mrpt2->compute_energy();

        }
        else if(cas_type == "DMRG")
        {
#ifdef HAVE_CHEMPS2
            if(options.get_bool("SEMI_CANONICAL") and !options.get_bool("CASSCF_REFERENCE")){

                DMRGSolver dmrg(ref_wfn, options, mo_space_info, ints_);
                dmrg.set_max_rdm(2);
                dmrg.compute_energy();
                Reference dmrg_reference = dmrg.reference();
                SemiCanonical semi(ref_wfn,options,ints_,mo_space_info,dmrg_reference);
            }
            DMRGSolver dmrg(ref_wfn, options, mo_space_info, ints_);
            dmrg.set_max_rdm(3);
            dmrg.compute_energy();
            Reference dmrg_reference = dmrg.reference();
            boost::shared_ptr<DSRG_MRPT2> dsrg_mrpt2(new DSRG_MRPT2(dmrg_reference,ref_wfn,options,ints_,mo_space_info));
            dsrg_mrpt2->compute_energy();
#endif
        }

    }
    if (options.get_str("JOB_TYPE") == "THREE-DSRG-MRPT2")
    {

        if(options.get_str("INT_TYPE")=="CONVENTIONAL")
        {
            outfile->Printf("\n THREE-DSRG-MRPT2 is designed for DF/CD integrals");
            throw PSIEXCEPTION("Please set INT_TYPE  DF/CHOLESKY for THREE_DSRG");
        }

        if(options.get_str("CAS_TYPE")=="CAS")
        {
            FCI_MO fci_mo(ref_wfn,options,ints_,mo_space_info);
            fci_mo.compute_energy();
            Reference reference = fci_mo.reference();
            boost::shared_ptr<THREE_DSRG_MRPT2> three_dsrg_mrpt2(new THREE_DSRG_MRPT2(reference,ref_wfn,options,ints_, mo_space_info));
            three_dsrg_mrpt2->compute_energy();
        }
        if(options.get_str("CAS_TYPE")=="ACI"){
            if(options.get_bool("SEMI_CANONICAL") and !options.get_bool("CASSCF_REFERENCE")){
                auto aci = std::make_shared<AdaptiveCI>(ref_wfn,options,ints_,mo_space_info);
                aci->set_max_rdm(2);
                aci->compute_energy();
                Reference aci_reference = aci->reference();
                SemiCanonical semi(ref_wfn,options,ints_,mo_space_info,aci_reference);
            }
            auto aci = std::make_shared<AdaptiveCI>(ref_wfn,options,ints_,mo_space_info);
            aci->set_max_rdm(3);
            aci->compute_energy();
            Reference aci_reference = aci->reference();
            boost::shared_ptr<THREE_DSRG_MRPT2> three_dsrg_mrpt2(new THREE_DSRG_MRPT2(aci_reference,ref_wfn,options,ints_,mo_space_info));
            three_dsrg_mrpt2->compute_energy();
        }

        else if(options.get_str("CAS_TYPE")=="FCI")
        {
            if(options.get_bool("SEMI_CANONICAL") and !options.get_bool("CASSCF_REFERENCE")){
                boost::shared_ptr<FCI> fci(new FCI(ref_wfn,options,ints_,mo_space_info));
                fci->set_max_rdm_level(1);
                fci->compute_energy();
                Reference reference2 = fci->reference();
                SemiCanonical semi(ref_wfn,options,ints_,mo_space_info,reference2);
            }
            boost::shared_ptr<FCI> fci(new FCI(ref_wfn,options,ints_,mo_space_info));
            fci->set_max_rdm_level(3);
            fci->compute_energy();
            Reference reference = fci->reference();

            boost::shared_ptr<THREE_DSRG_MRPT2> three_dsrg_mrpt2(new THREE_DSRG_MRPT2(reference,ref_wfn,options,ints_, mo_space_info));
            three_dsrg_mrpt2->compute_energy();
        }

        else if(options.get_str("CAS_TYPE")=="DMRG")

        {
#ifdef HAVE_CHEMPS2
            if(options.get_bool("SEMI_CANONICAL") and !options.get_bool("CASSCF_REFERENCE")){

                DMRGSolver dmrg(ref_wfn, options, mo_space_info, ints_);
                dmrg.set_max_rdm(2);
                dmrg.compute_energy();

                Reference dmrg_reference = dmrg.reference();
                SemiCanonical semi(ref_wfn,options,ints_,mo_space_info,dmrg_reference);
            }

            DMRGSolver dmrg(ref_wfn, options, mo_space_info, ints_);
            dmrg.set_max_rdm(3);
            dmrg.compute_energy();
            Reference dmrg_reference = dmrg.reference();
            boost::shared_ptr<THREE_DSRG_MRPT2> three_dsrg_mrpt2(new THREE_DSRG_MRPT2(dmrg_reference,ref_wfn,options,ints_,mo_space_info));
            three_dsrg_mrpt2->compute_energy();
#endif
        }

    }
    if ((options.get_str("JOB_TYPE") == "TENSORSRG") or (options.get_str("JOB_TYPE") == "SR-DSRG")){
        auto srg = std::make_shared<TensorSRG>(ref_wfn, options, ints_, mo_space_info);
        srg->compute_energy();
    }
    if (options.get_str("JOB_TYPE") == "SR-DSRG-ACI"){
        {
            auto dsrg = std::make_shared<TensorSRG>(ref_wfn,options,ints_, mo_space_info);
            dsrg->compute_energy();
            dsrg->transfer_integrals();
        }
        {
            auto aci = std::make_shared<AdaptiveCI>(ref_wfn,options,ints_,mo_space_info);
            aci->compute_energy();
        }
    }
    if (options.get_str("JOB_TYPE") == "SR-DSRG-APICI"){
        {
            auto dsrg = std::make_shared<TensorSRG>(ref_wfn,options,ints_, mo_space_info);
            dsrg->compute_energy();
            dsrg->transfer_integrals();
        }
        {
            auto apici = std::make_shared<AdaptivePathIntegralCI>(ref_wfn,options,ints_, mo_space_info);
            apici->compute_energy();
        }
    }

    if (options.get_str("JOB_TYPE") == "SOMRDSRG"){
        if(options.get_str("CAS_TYPE")=="CAS")
        {
            FCI_MO fci_mo(ref_wfn,options,ints_,mo_space_info);
            fci_mo.compute_energy();
            Reference reference = fci_mo.reference();
            boost::shared_ptr<SOMRDSRG> somrdsrg(new SOMRDSRG(reference,ref_wfn,options,ints_,mo_space_info));
            somrdsrg->compute_energy();
        }
        if(options.get_str("CAS_TYPE")=="FCI")
        {
            if (options.get_bool("SEMI_CANONICAL")){
                boost::shared_ptr<FCI> fci(new FCI(ref_wfn,options,ints_,mo_space_info));
                fci->set_max_rdm_level(3);
                fci->compute_energy();
                Reference reference2 = fci->reference();
                SemiCanonical semi(ref_wfn,options,ints_,mo_space_info,reference2);
            }
            boost::shared_ptr<FCI> fci(new FCI(ref_wfn,options,ints_,mo_space_info));
            fci->set_max_rdm_level(3);
            fci->compute_energy();
            Reference reference = fci->reference();
            boost::shared_ptr<SOMRDSRG> somrdsrg(new SOMRDSRG(reference,ref_wfn,options,ints_,mo_space_info));
            somrdsrg->compute_energy();
        }

    }
    if (options.get_str("JOB_TYPE") == "SQ"){
        SqTest sqtest;
    }
    DynamicBitsetDeterminant::reset_ints();
    STLBitsetDeterminant::reset_ints();

    outfile->Printf("\n\n  Your calculation took %.8f seconds\n", overall_time.get());
    return ref_wfn;
}

}} // End Namespaces<|MERGE_RESOLUTION|>--- conflicted
+++ resolved
@@ -39,11 +39,8 @@
 #include "finite_temperature.h"
 #include "active_dsrgpt2.h"
 #include "dsrg_mrpt.h"
-<<<<<<< HEAD
 #include "v2rdm.h"
-=======
 #include "localize.h"
->>>>>>> ff187678
 
 INIT_PLUGIN
 
@@ -945,7 +942,6 @@
             }
         }
 
-<<<<<<< HEAD
         if(cas_type == "V2RDM")
         {
             std::shared_ptr<V2RDM> v2rdm(new V2RDM(ref_wfn,options,ints_,mo_space_info));
@@ -955,11 +951,7 @@
         }
 
         if(cas_type == "ACI"){
-            if(options.get_bool("SEMI_CANONICAL")){
-=======
-        if(options.get_str("CAS_TYPE")=="ACI"){
             if(options.get_bool("SEMI_CANONICAL") and !options.get_bool("CASSCF_REFERENCE")){
->>>>>>> ff187678
                 auto aci = std::make_shared<AdaptiveCI>(ref_wfn,options,ints_,mo_space_info);
                 aci->set_max_rdm(2);
                 aci->compute_energy();
