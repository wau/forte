--- conflicted
+++ resolved
@@ -282,12 +282,7 @@
 
     // perform SA-DSRG-PT2/3 if needed
     if (dwms_ref_ != "CASCI") {
-<<<<<<< HEAD
-        fci_mo->set_max_rdm_level(max_rdm_level_);
-        RDMs rdms = fci_mo->reference();
-=======
         RDMs rdms = fci_mo->reference(max_rdm_level_); // TODO: bug here? (Francesco)
->>>>>>> 239d1869
 
         std::shared_ptr<MASTER_DSRG> dsrg_pt;
         fci_ints_ = compute_dsrg_pt(dsrg_pt, rdms, dwms_ref_);
@@ -388,18 +383,6 @@
         Ua_ = semi.Ua_t();
         Ub_ = semi.Ub_t();
 
-<<<<<<< HEAD
-        dsrg_pt = std::make_shared<THREE_DSRG_MRPT2>(rdms, scf_info_, foptions_, ints_,
-                                                     mo_space_info_);
-        dsrg_pt->set_Uactv(Ua_, Ub_);
-    } else {
-        if (level == "PT3") {
-            dsrg_pt = std::make_shared<DSRG_MRPT3>(rdms, scf_info_, foptions_, ints_,
-                                                   mo_space_info_);
-        } else {
-            dsrg_pt = std::make_shared<DSRG_MRPT2>(rdms, scf_info_, foptions_, ints_,
-                                                   mo_space_info_);
-=======
         dsrg_pt =
             std::make_shared<THREE_DSRG_MRPT2>(rdms, scf_info_, foptions_, ints_, mo_space_info_);
         dsrg_pt->set_Uactv(Ua_, Ub_);
@@ -410,7 +393,6 @@
         } else {
             dsrg_pt =
                 std::make_shared<DSRG_MRPT2>(rdms, scf_info_, foptions_, ints_, mo_space_info_);
->>>>>>> 239d1869
         }
     }
 
@@ -436,20 +418,11 @@
 
     // compute RDMs
     fci_mo->set_sa_info(sa_info_new);
-<<<<<<< HEAD
-    fci_mo->set_max_rdm_level(max_rdm_level_);
-    RDMs rdms = fci_mo->reference();
-
-    // update MK vacuum energy
-    //double new_Eref = compute_Eref_from_rdms(reference, ints_, mo_space_info_, Enuc_);
-    //rdms.set_Eref(new_Eref); // TODO: ?why do this here this way?
-=======
     RDMs rdms = fci_mo->reference(max_rdm_level_); // TODO: bug here? (Francesco)
 
     // update MK vacuum energy
     // double new_Eref = compute_Eref_from_rdms(reference, ints_, mo_space_info_, Enuc_);
     // rdms.set_Eref(new_Eref); // TODO: ?why do this here this way?
->>>>>>> 239d1869
 
     // compute DSRG-PT2/3 energies and Hbar
     return compute_dsrg_pt(dsrg_pt, rdms, dwms_corrlv_);
@@ -640,12 +613,7 @@
                 auto& T1M = T1s[M];
                 auto& T2M = T2s[M];
                 for (int N = M + 1; N < nroots; ++N) {
-<<<<<<< HEAD
-                    RDMs TrD =
-                        fci_mo->transition_reference(M, N, true, n, max_hbar_level_, false);
-=======
                     RDMs TrD = fci_mo->transition_reference(M, N, true, n, max_hbar_level_, false);
->>>>>>> 239d1869
 
                     T1M["ia"] -= T1s[N]["ia"];
                     T1M["IA"] -= T1s[N]["IA"];
@@ -790,11 +758,7 @@
                 // compute transition densities
                 outfile->Printf("\n  Compute %s.", msg.c_str());
                 RDMs TrD = (M <= N) ? fci_mo->transition_reference(M, N, true, n, 3, false)
-<<<<<<< HEAD
-                                         : fci_mo->transition_reference(N, M, true, n, 3, false);
-=======
                                     : fci_mo->transition_reference(N, M, true, n, 3, false);
->>>>>>> 239d1869
                 bool transpose = (M <= N) ? false : true;
 
                 outfile->Printf("\n  Contract %s with Heff.", msg.c_str());
