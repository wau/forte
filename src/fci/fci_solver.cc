--- conflicted
+++ resolved
@@ -305,21 +305,6 @@
         }
     }
 
-<<<<<<< HEAD
-    // Compute the RDMs
-    //    C_->copy(dls.eigenvector(root_));
-    //    if (print_) {
-    //        std::string title_rdm = "Computing RDMs for Root No. " + std::to_string(root_);
-    //        print_h2(title_rdm);
-    //    }
-    //    C_->compute_rdms(max_rdm_level_);
-
-    //    if (print_ > 1 && max_rdm_level_ > 1) {
-    //        C_->energy_from_rdms(as_ints_);
-    //    }
-
-=======
->>>>>>> 239d1869
     //    // Optionally, test the RDMs
     if (test_rdms_) {
         C_->copy(dls.eigenvector(root_));
@@ -327,11 +312,7 @@
             std::string title_rdm = "Computing RDMs for Root No. " + std::to_string(root_);
             print_h2(title_rdm);
         }
-<<<<<<< HEAD
-        C_->compute_rdms(max_rdm_level_);
-=======
         C_->compute_rdms(3);
->>>>>>> 239d1869
         C_->rdm_test();
     }
 
@@ -517,24 +498,17 @@
 std::vector<RDMs> FCISolver::rdms(const std::vector<std::pair<size_t, size_t>>& root_list,
                                   int max_rdm_level) {
     std::vector<RDMs> refs;
-<<<<<<< HEAD
-    if (max_rdm_level_ <= 0)
-=======
     if (max_rdm_level <= 0)
->>>>>>> 239d1869
         return refs;
 
     // loop over all the pairs of references
     for (auto& roots : root_list) {
-<<<<<<< HEAD
-=======
 
         if (roots.first != roots.second) {
             throw psi::PSIEXCEPTION(
                 "FCISolver::rdms(): cannot compute transition RDMs within the same symmetry.");
         }
 
->>>>>>> 239d1869
         compute_rdms_root(roots.first, roots.second, max_rdm_level);
 
         size_t nact = active_dim_.sum();
@@ -547,11 +521,7 @@
         ambit::Tensor g2aa, g2ab, g2bb;
         ambit::Tensor g3aaa, g3aab, g3abb, g3bbb;
 
-<<<<<<< HEAD
-        if (max_rdm_level_ >= 1) {
-=======
         if (max_rdm_level >= 1) {
->>>>>>> 239d1869
             // One-particle density matrices in the active space
             std::vector<double>& opdm_a = C_->opdm_a();
             std::vector<double>& opdm_b = C_->opdm_b();
@@ -569,11 +539,7 @@
             }
         }
 
-<<<<<<< HEAD
-        if (max_rdm_level_ >= 2) {
-=======
         if (max_rdm_level >= 2) {
->>>>>>> 239d1869
             // Two-particle density matrices in the active space
             g2aa = ambit::Tensor::build(ambit::CoreTensor, "g2aa", {nact, nact, nact, nact});
             g2ab = ambit::Tensor::build(ambit::CoreTensor, "g2ab", {nact, nact, nact, nact});
@@ -599,11 +565,7 @@
             }
         }
 
-<<<<<<< HEAD
-        if (max_rdm_level_ >= 3) {
-=======
         if (max_rdm_level >= 3) {
->>>>>>> 239d1869
             // Three-particle density matrices in the active space
             g3aaa = ambit::Tensor::build(ambit::CoreTensor, "g3aaa",
                                          {nact, nact, nact, nact, nact, nact});
@@ -619,8 +581,6 @@
                     value = tpdm_aaa[i[0] * nact5 + i[1] * nact4 + i[2] * nact3 + i[3] * nact2 +
                                      i[4] * nact + i[5]];
                 });
-<<<<<<< HEAD
-=======
             }
             if ((na_ >= 2) and (nb_ >= 1)) {
                 std::vector<double>& tpdm_aab = C_->tpdm_aab();
@@ -642,7 +602,6 @@
                     value = tpdm_bbb[i[0] * nact5 + i[1] * nact4 + i[2] * nact3 + i[3] * nact2 +
                                      i[4] * nact + i[5]];
                 });
->>>>>>> 239d1869
             }
             if ((na_ >= 2) and (nb_ >= 1)) {
                 std::vector<double>& tpdm_aab = C_->tpdm_aab();
@@ -756,14 +715,9 @@
     return refs;
 }
 
-<<<<<<< HEAD
-std::vector<RDMs> FCISolver::transition_rdms(const std::vector<std::pair<size_t, size_t>>& root_list,
-                                  std::shared_ptr<ActiveSpaceMethod> method2, int max_rdm_level) {
-=======
 std::vector<RDMs>
 FCISolver::transition_rdms(const std::vector<std::pair<size_t, size_t>>& root_list,
                            std::shared_ptr<ActiveSpaceMethod> method2, int max_rdm_level) {
->>>>>>> 239d1869
     std::vector<RDMs> refs;
     throw std::runtime_error("FCISolver::transition_rdms is not implemented!");
     return refs;
