--- conflicted
+++ resolved
@@ -126,19 +126,11 @@
                                       int max_rdm_level) override;
 
     [[deprecated]] std::vector<RDMs>
-<<<<<<< HEAD
-    reference(const std::vector<std::pair<size_t, size_t>>& root_list);
-
-    RDMs reference() {
-        std::vector<std::pair<size_t, size_t>> roots;
-        return reference(roots)[0];
-=======
     reference(const std::vector<std::pair<size_t, size_t>>& root_list, int max_rdm_level);
 
     RDMs reference(int max_rdm_level) {
         std::vector<std::pair<size_t, size_t>> roots;
         return reference(roots, max_rdm_level)[0];
->>>>>>> 239d1869
     }
 
     void set_options(std::shared_ptr<ForteOptions>) override {} // TODO implement
