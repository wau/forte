--- conflicted
+++ resolved
@@ -712,10 +712,6 @@
 
     std::shared_ptr<ActiveSpaceMethod> fcisolver = make_active_space_method(
         "FCI", state_, nroot_, scf_info_, mo_space_info_, as_ints, options_);
-<<<<<<< HEAD
-    fcisolver->set_max_rdm_level(3);
-=======
->>>>>>> 239d1869
 
     fcisolver->set_root(options_->get_int("ROOT"));
     std::shared_ptr<ActiveSpaceIntegrals> fci_ints = get_ci_integrals();
