#include "finite_temperature.h"
#include <libpsio/psio.h>
#include <libmints/wavefunction.h>
#include <libmints/matrix.h>
#include <libmints/vector.h>
#include <vector>
#include <liboptions/liboptions.h>
#include <libciomr/libciomr.h>
#include <liboptions/liboptions.h>
#include <libmoinfo/libmoinfo.h>
#include <libmints/molecule.h>
#include <libpsio/psio.h>
#include <libpsio/psio.hpp>
#include <libfock/jk.h>
#include "helpers.h"
#include <numeric>

namespace psi { namespace forte {

FiniteTemperatureHF::FiniteTemperatureHF(SharedWavefunction ref_wfn, Options& options, std::shared_ptr<MOSpaceInfo> mo_space)
    : RHF(ref_wfn,options,_default_psio_lib_),
      mo_space_info_(mo_space),
      options_(options)
{
    shallow_copy(ref_wfn);
    wfn_ = ref_wfn;
    startup();
}

void FiniteTemperatureHF::startup()
{
    sMat_ = wfn_->S();
    hMat_ = wfn_->H();
    nmo_  = mo_space_info_->size("ALL");

    print_method_banner({"Finite Temperature Hartree-Fock","Kevin Hannon"});

    eps_ = wfn_->epsilon_a();
    nirrep_ = wfn_->nirrep();

    debug_ = options_.get_int("PRINT");
    SharedMatrix C(wfn_->Ca()->clone());
}

double FiniteTemperatureHF::compute_energy()
{
    /// Get the active_orb_energy into a vector
    std::vector<double> dirac(nmo_);
    fermidirac_ = dirac;
    ///Initialize some things
    /// Set occupation vector to 2 for RDOCC, 1 for ACTIVE, and 0 for RUOCC
    initialize_occupation_vector(fermidirac_);

    form_G();
    scf_energy_ = 0.0;
    scf_energy_ = RHF::compute_energy();

    ///It seems that HF class does not actually copy Ca into Process::Environment
    SharedMatrix Ca = wfn_->Ca();
    Ca->copy(Ca_);
    wfn_->Cb()->copy(Ca);

    print_h2("FT-HF Converged");
    outfile->Printf("\n  FT-SCF = %12.16f\n\n", scf_energy_);

    return scf_energy_;
}
void FiniteTemperatureHF::frac_occupation()
{
    double T = 0.0;
    T = options_.get_double("TEMPERATURE");
    if(debug_ > 1)
    {
        outfile->Printf("\n Running a Temperature of %8.8f", T);
    }
    T /= 3.157746E5;

    std::vector<double> ni(nmo_);
    if(nmo_ > 0)
    {
        ef_ = bisection(ni, T);
    }
    auto active_vector = mo_space_info_->get_absolute_mo("ALL");
    ///Fill the occupation for active with variable occupations
    for(auto& active_array : active_vector)
    {
        fermidirac_[active_array] = ni[active_array];
    }

    Dimension nmopi = mo_space_info_->get_dimension("ALL");
    SharedVector Dirac_sym(new Vector("Dirac_Symmetry", nirrep_, nmopi));

    int offset = 0;
    Dimension occupation(nirrep_);
    for(int h = 0; h < nirrep_; h++)
    {
        int nonzero_occupation = 0;
        for(int p = 0; p < nmopi[h]; p++)
        {
           Dirac_sym->set(h, p, fermidirac_[p + offset]);
           if(fermidirac_[p + offset] > 1e-6)
           {
               nonzero_occupation++;

               occupation[h] = nonzero_occupation;
           }
        }
        offset += nmopi[h];
    }

    SharedMatrix C(new Matrix("C_matrix", wfn_->nsopi(), occupation));
    SharedMatrix Call(wfn_->Ca()->clone());


    Dimension nsopi = wfn_->nsopi();
    SharedMatrix C_scaled(new Matrix("C_rdocc_active", nirrep_, nsopi, occupation));
    SharedMatrix C_no_scale(new Matrix("C_nochange", nirrep_, nsopi , occupation));
    ///Scale the columns with the occupation.
    /// This C matrix will be passed to JK object for CLeft
    for(int h = 0; h < nirrep_; h++)
    {
        for(int mu = 0; mu < occupation[h]; mu++)
        {
            C_scaled->set_column(h, mu, Call->get_column(h, mu));
            C_no_scale->set_column(h, mu, Call->get_column(h, mu));
            C_scaled->scale_column(h, mu, Dirac_sym->get(h, mu));
        }
    }
    C_occ_folded_ = C_scaled;
    C_occ_a_ = C_no_scale;
}
void FiniteTemperatureHF::initialize_occupation_vector(std::vector<double>& dirac)
{
    auto nmo_vector = mo_space_info_->get_absolute_mo("ALL");
    for(auto& active_array : nmo_vector)
    {
        dirac[active_array] = 1.0;
    }

}
std::vector<std::pair<double, int> > FiniteTemperatureHF::get_active_orbital_energy()
{
    int nirrep = wfn_->nirrep();
    Dimension nmopi = mo_space_info_->get_dimension("ALL");
    std::vector<std::pair<double, int> > nmo_vec;
    int offset = 0;
    int count =  0;
    for(int h = 0; h < nirrep; h++){
        for(int p = 0; p < nmopi[h]; p++)
        {
            nmo_vec.push_back(std::make_pair(eps_->get(h, p), p + offset));
        }
        offset += nmopi[h];

    }
    std::sort(nmo_vec.begin(), nmo_vec.end(), [](const std::pair<double, int> &left,const std::pair<double, int> &right) {
        return left.first < right.first;
    });

    return nmo_vec;
}
double FiniteTemperatureHF::bisection(std::vector<double> & ni, double T)
{
    size_t naelec = wfn_->nalpha();
    double ef1 = active_orb_energy_[naelec - 1].first;
    double ef2 = active_orb_energy_[naelec].first;

    std::vector<double> nibisect(nmo_);

    nibisect = ni;
    double sum, sumef, sumef1;
    int iter = 0.0;
    double ef = 0.0;
    /// The number of iterations needed for bisection to converge
    /// (b - a) / 2^n <= tolerance
    double iterations = fabs(log(1e-10) / log(fabs(ef2 - ef1)));
    int max_iter = std::ceil(iterations);

    if(debug_ > 1)
    {
        outfile->Printf("\n In Bisection function HAMO = %6.3f  LAMO = %6.3f\n", ef1, ef2);
        outfile->Printf("\n Bisection should converged in %d iterations", max_iter);
        outfile->Printf("\n Iterations NA   ERROR   E_f");
    }
    while(iter < 500)
    {
        ef = ef1 + (ef2 - ef1)/2.0;

        sum = 0.0;
        sum = occ_vec(nibisect, ef, T);

        if(std::fabs((sum - naelec)) < 1e-2 || std::fabs(ef2 - ef1)/2.0 < 1e-6)
        {
             break;
        }
        if(debug_ > 1)
        {
            outfile->Printf("\n %d %d %8.8f  %8.8f", iter, naelec, std::fabs(sum - naelec), ef);
        }

        iter++;

        sumef = 0.0;
        sumef = occ_vec(nibisect, ef, T);

        sumef1 = 0.0;
        sumef1 = occ_vec(nibisect, ef1, T);

        auto sign = [](double a, double b) {return a * b > 0; };
        if(sign((sumef - naelec), (sumef1 - naelec)) == true)
        {
             ef1 = ef;
        }
        else{
             ef2 = ef;
        }


    }
    if(std::fabs((sum - naelec)) >  1e-2)
    {
        outfile->Printf("\n Bisection did not converge");
        outfile->Printf("\n Bisection gives %8.8f", sum);
        outfile->Printf("\n While it should be %d", naelec);

        throw PSIEXCEPTION(" Bisection root finding method failed ");

    }

    sumef = 0.0;
    ni = nibisect;
    int count = 0;
    if(debug_ > 2)
    {
        for(auto occupancy: nibisect){
            sumef+=occupancy;
            count++;
            outfile->Printf("\n occupancy[%d]=%10.10f", count, occupancy);
        }
    }

    return ef;
}
double FiniteTemperatureHF::occ_vec(std::vector<double>& nibisect, double ef, double T)
{
    double sum = 0.0;
    for(size_t i = 0; i <nibisect.size(); i++){
        //Fermi Dirac distribution - 1.0 / (1.0 + exp(\beta (e_i - ef)))
        double fi = 1.0/(1.0 + exp(1.0/(0.99994*T)*(active_orb_energy_[i].first - ef)));

        nibisect[active_orb_energy_[i].second] = fi;
        sum+=nibisect[i];
    }

    return sum;
}
void FiniteTemperatureHF::form_G()
{
    if(nmo_ > 0)
    {
        active_orb_energy_ = get_active_orbital_energy();
    }
    frac_occupation();
    form_D();
<<<<<<< HEAD
    jk_->set_memory(Process::environment.get_memory() * 0.8);
    jk_->set_cutoff(options_.get_double("INTEGRAL_SCREENING"));
    jk_->initialize();
=======
    boost::shared_ptr<JK> JK_core = JK::build_JK( );
>>>>>>> 5ad6f131

    std::vector<boost::shared_ptr<Matrix> >&Cl = jk_->C_left();
    std::vector<boost::shared_ptr<Matrix> >&Cr = jk_->C_right();

    Cl.clear();
    if(nmo_ > 0)
    {
        Cl.push_back(C_occ_folded_);
    }
    else { Cl.push_back(C_occ_a_);}

    Cr.clear();
    Cr.push_back(C_occ_a_);


    jk_->compute();

    SharedMatrix J_core = jk_->J()[0];
    SharedMatrix K_core = jk_->K()[0];

    J_core->scale(2.0);
    SharedMatrix F_core = J_core->clone();
    F_core->subtract(K_core);
    G_->copy(F_core);
}
void FiniteTemperatureHF::form_D()
{
    D_ = Matrix::doublet(C_occ_folded_, C_occ_a_, false, true);
}


}}<|MERGE_RESOLUTION|>--- conflicted
+++ resolved
@@ -262,14 +262,6 @@
     }
     frac_occupation();
     form_D();
-<<<<<<< HEAD
-    jk_->set_memory(Process::environment.get_memory() * 0.8);
-    jk_->set_cutoff(options_.get_double("INTEGRAL_SCREENING"));
-    jk_->initialize();
-=======
-    boost::shared_ptr<JK> JK_core = JK::build_JK( );
->>>>>>> 5ad6f131
-
     std::vector<boost::shared_ptr<Matrix> >&Cl = jk_->C_left();
     std::vector<boost::shared_ptr<Matrix> >&Cr = jk_->C_right();
 
