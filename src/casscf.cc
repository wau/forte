#include "casscf.h"
#include "reference.h"
#include "integrals.h"
#include <libqt/qt.h>
#include <libmints/matrix.h>
#include "helpers.h"
#include <libfock/jk.h>
#include "fci_solver.h"
#include <psifiles.h>
#include "fci_mo.h"
#include "orbitaloptimizer.h"
#include <libdiis/diismanager.h>
#include <libdiis/diisentry.h>
#include <libmints/factory.h>
namespace psi{ namespace forte{

CASSCF::CASSCF(Options &options,
               std::shared_ptr<ForteIntegrals> ints, std::shared_ptr<MOSpaceInfo> mo_space_info)
         : options_(options),
         wfn_(Process::environment.wavefunction()),
         ints_(ints),
         mo_space_info_(mo_space_info)
{
    startup();
}
void CASSCF::compute_casscf()
{
    if(na_ == 0)
    {
        outfile->Printf("\n\n\n Please set the active space");
        throw PSIEXCEPTION(" The active space is zero.  Set the active space");
    }
    else if(na_ == nmo_)
    {
        outfile->Printf("\n Your about to do an all active CASSCF");
        throw PSIEXCEPTION("The active space is all the MOs.  Orbitals don't matter at this point");
    }

    int maxiter = options_.get_int("CASSCF_ITERATIONS");
    int print   = options_.get_int("PRINT");

    /// Provide a nice summary at the end for iterations
    std::vector<int> iter_con;
    /// FrozenCore C Matrix is never rotated
    /// Can bring this out of loop
    if(nfrozen_ > 0)
    {
        F_froze_ = set_frozen_core_orbitals();
    }

    ///Setup the DIIS manager
    int diis_freq = options_.get_int("CASSCF_DIIS_FREQ");
    int diis_start = options_.get_int("CASSCF_DIIS_START");
    int diis_max_vec = options_.get_int("CASSCF_DIIS_MAX_VEC");
    double hessian_scale_value = options_.get_double("CASSCF_MAX_HESSIAN");
    bool   scale_hessian       = options_.get_bool("CASSCF_SCALE_HESSIAN");
    bool do_diis = options_.get_bool("CASSCF_DO_DIIS");

    Dimension all_nmopi = wfn_->nmopi();
    SharedMatrix S(new Matrix("Orbital Rotation", nirrep_, all_nmopi, all_nmopi));
    SharedMatrix Sstep;

    std::shared_ptr<DIISManager> diis_manager(new DIISManager(diis_max_vec, "MCSCF DIIS", DIISManager::OldestAdded, DIISManager::InCore));
    diis_manager->set_error_vector_size(1, DIISEntry::Matrix, S.get());
    diis_manager->set_vector_size(1, DIISEntry::Matrix, S.get());

    int diis_count = 0;

    print_h2("CASSCF Iteration");
    outfile->Printf("\n iter    ||g||           Delta_E            E_CASSCF       CONV_TYPE");

    E_casscf_ =  Process::environment.globals["SCF ENERGY"];
    outfile->Printf("\n E_casscf: %8.8f", E_casscf_);
    double E_casscf_old = 0.0;
    SharedMatrix S_step(new Matrix("OrbitalRotation", nmopi_, nmopi_));
    for(int iter = 0; iter < maxiter; iter++)
    {
       iter_con.push_back(iter);

        /// Perform a CAS-CI using either York's code or Francesco's
        /// If CASSCF_DEBUG_PRINTING is on, will compare CAS-CI with SPIN-FREE RDM
        E_casscf_old = E_casscf_;
        cas_ci();
        SharedMatrix Ca = wfn_->Ca();
        SharedMatrix Cb = wfn_->Cb();

        OrbitalOptimizer orbital_optimizer(gamma1_,
                                           gamma2_,
                                           tei_paaa_,
                                           options_,
                                           mo_space_info_);


        orbital_optimizer.set_frozen_one_body(F_froze_);
        orbital_optimizer.set_symmmetry_mo(Ca);
        //orbital_optimizer.one_body(Hcore_);
        SharedMatrix Hcore(Hcore_->clone());
        orbital_optimizer.one_body(Hcore);
        if(options_.get_int("PRINT") > 0)
        {
            orbital_optimizer.set_print_timings(true);
        }

        orbital_optimizer.update();
        double g_norm = orbital_optimizer.orbital_gradient_norm();

        if(g_norm < options_.get_double("CASSCF_G_CONVERGENCE") && fabs(E_casscf_old - E_casscf_)  < options_.get_double("CASSCF_E_CONVERGENCE")&& iter > 1)
        {
            outfile->Printf("\n\n @E_CASSCF: = %12.12f \n\n",E_casscf_ );
            outfile->Printf("\n Norm of orbital_gradient is %8.8f", g_norm);
            outfile->Printf("\n\n Energy difference: %12.12f", fabs(E_casscf_old - E_casscf_));
            break;
        }

        Sstep = orbital_optimizer.approx_solve();
        S_step->add(Sstep);
        ///"Borrowed"(Stolen) from Daniel Smith's code.
        double maxS = 0.0;
        for (int h = 0; h < Sstep->nirrep(); h++){
            for(int i = 0; i < Sstep->rowspi()[h]; i++){
                for(int j = 0; j < Sstep->colspi()[h]; j++){
                    if( fabs(Sstep->get(h, i, j)) > maxS) maxS = fabs(Sstep->get(h, i, j));
                }
            }
        }
        if(maxS > hessian_scale_value && scale_hessian){
            Sstep->scale(hessian_scale_value / maxS);
        }
        //Sstep->print();
        // Add step to overall rotation
        S->copy(S_step);
        SharedMatrix Cp = orbital_optimizer.rotate_orbitals(Ca, Sstep);

        // TODO:  Add options controlled.  Iteration and g_norm
        if(do_diis && (iter > diis_start && g_norm < options_.get_double("CASSCF_G_CONVERGENCE")))
        {
            diis_manager->add_entry(2, Sstep.get(), S.get());
            diis_count++;
        }

        if(do_diis && (!(diis_count % diis_freq) && iter > diis_start))
        {
            diis_manager->extrapolate(1, S.get());
        }


        Cp->set_name("Updated C");
        if(casscf_debug_print_)
        {
            Cp->print();
            Sstep->set_name("OrbitalRotationMatrix");
            Sstep->print();
        }

        ///ENFORCE Ca = Cb
        Ca->copy(Cp);
        Cb->copy(Cp);
        ///Right now, this retransforms all the integrals
        ///Think of ways of avoiding this
        ///This is used as way to retransform our integrals so Francesco's FCI code can use the updated CI
        ///Can redefi

        //Timer retrans;
        //ints_->retransform_integrals();
<<<<<<< HEAD
        //outfile->Printf("\n\n Retrans: %8.8f", retrans.get());
        Timer my_trans;
        tei_paaa_ = transform_integrals();
        if(casscf_debug_print_ or print > 0){outfile->Printf("\n\n TransInts: %8.8f", my_trans.get());}

=======

        //outfile->Printf("\n\n Retrans: %8.8f", retrans.get());
        Timer my_trans;
        tei_paaa_ = transform_integrals();
        //outfile->Printf("\n\n TransformIntegrals: %8.8f", my_trans.get());
        //ambit::Tensor active_trans_int = ints_->aptei_ab_block(active_abs_, active_abs_, active_abs_, active_abs_);
        //active_trans_int.print(stdout);

        if(casscf_debug_print_){outfile->Printf("\n\n TransInts: %8.8f", my_trans.get());}
>>>>>>> 4d8100f2


        std::string diis_start_label = "";
        if(iter >= diis_start && do_diis==true && g_norm < 1e-4){diis_start_label = "DIIS";}
        outfile->Printf("\n %4d   %10.12f   %10.12f   %10.12f   %4s", iter, g_norm, fabs(E_casscf_ - E_casscf_old), E_casscf_, diis_start_label.c_str());
    }
    diis_manager->delete_diis_file();
    diis_manager.reset();

    if(iter_con.size() == size_t(maxiter))
    {
        outfile->Printf("\n CASSCF did not converged");
        throw PSIEXCEPTION("CASSCF did not converged.");
    }
    Process::environment.globals["CURRENT ENERGY"] = E_casscf_;
    Process::environment.globals["CASSCF_ENERGY"] = E_casscf_;
    ints_->retransform_integrals();



}
void CASSCF::startup()
{
    print_method_banner({"Complete Active Space Self Consistent Field","Kevin Hannon"});
    na_  = mo_space_info_->size("ACTIVE");
    nsopi_ = wfn_->nsopi();
    nirrep_ = wfn_->nirrep();

    casscf_debug_print_ = options_.get_bool("CASSCF_DEBUG_PRINTING");

    casscf_freeze_core_ = options_.get_bool("CASSCF_FREEZE_CORE");

    frozen_docc_dim_     = mo_space_info_->get_dimension("FROZEN_DOCC");
    restricted_docc_dim_ = mo_space_info_->get_dimension("RESTRICTED_DOCC");
    active_dim_          = mo_space_info_->get_dimension("ACTIVE");
    restricted_uocc_dim_ = mo_space_info_->get_dimension("RESTRICTED_UOCC");
    inactive_docc_dim_   = mo_space_info_->get_dimension("INACTIVE_DOCC");

    frozen_docc_abs_     = mo_space_info_->get_corr_abs_mo("FROZEN_DOCC");
    restricted_docc_abs_ = mo_space_info_->get_corr_abs_mo("RESTRICTED_DOCC");
    active_abs_          = mo_space_info_->get_corr_abs_mo("ACTIVE");
    restricted_uocc_abs_ = mo_space_info_->get_corr_abs_mo("RESTRICTED_UOCC");
    inactive_docc_abs_   = mo_space_info_->get_corr_abs_mo("INACTIVE_DOCC");
    nmo_abs_             = mo_space_info_->get_corr_abs_mo("CORRELATED");
    nmo_ = mo_space_info_->size("CORRELATED");
    all_nmo_ = mo_space_info_->size("ALL");
    nmopi_ = mo_space_info_->get_dimension("CORRELATED");
    nrdocc_ = restricted_docc_abs_.size();
    nvir_  = restricted_uocc_abs_.size();

    nfrozen_ = frozen_docc_abs_.size();
    ///If the user wants to freeze core after casscf, this section of code sets frozen_docc to zero
    if(!casscf_freeze_core_)
    {
        restricted_docc_abs_ = mo_space_info_->get_absolute_mo("INACTIVE_DOCC");
        restricted_docc_dim_ = mo_space_info_->get_dimension("INACTIVE_DOCC");
        active_abs_          = mo_space_info_->get_absolute_mo("ACTIVE");
        restricted_uocc_abs_ = mo_space_info_->get_absolute_mo("RESTRICTED_UOCC");

        for(size_t h = 0; h < nirrep_; h++){frozen_docc_dim_[h] = 0;}
        for(size_t i = 0; i < frozen_docc_abs_.size(); i++){frozen_docc_abs_[i] = 0;}
        nfrozen_ = 0;
        nmo_ = mo_space_info_->size("ALL");
        nmopi_ = mo_space_info_->get_dimension("ALL");
        nmo_abs_ = mo_space_info_->get_absolute_mo("ALL");
    }
    if(casscf_debug_print_)
    {
        outfile->Printf("\n Total Number of NMO: %d", nmo_);
        outfile->Printf("\n ACTIVE: ");
        for(auto active : active_abs_){outfile->Printf(" %d", active);}
        outfile->Printf("\n RESTRICTED: ");
        for(auto restricted : restricted_docc_abs_){outfile->Printf(" %d", restricted);}
        outfile->Printf("\n VIRTUAL: ");
        for(auto virtual_index : restricted_uocc_abs_){outfile->Printf(" %d", virtual_index);}

    }
    boost::shared_ptr<PSIO> psio_ = PSIO::shared_object();
    boost::shared_ptr<Wavefunction> wfn = Process::environment.wavefunction();
    SharedMatrix T = SharedMatrix(wfn->matrix_factory()->create_matrix(PSIF_SO_T));
    SharedMatrix V = SharedMatrix(wfn->matrix_factory()->create_matrix(PSIF_SO_V));
    SharedMatrix OneInt = T;
    OneInt->zero();

    T->load(psio_, PSIF_OEI);
    V->load(psio_, PSIF_OEI);
    Hcore_ = wfn->matrix_factory()->create_shared_matrix("Core Hamiltonian");
    Hcore_->add(T);
    Hcore_->add(V);


}
void CASSCF::cas_ci()
{
    ///Calls francisco's FCI code and does a CAS-CI with the active given in the input
    tei_paaa_ = transform_integrals();
    SharedMatrix gamma2_matrix(new Matrix("gamma2", na_*na_, na_*na_));
    if(options_.get_str("CAS_TYPE") == "FCI")
    {

        //Used to grab the computed energy and RDMs.
        set_up_fci();
        if(options_.get_bool("CASSCF_DEBUG_PRINTING"))
        {
            double E_casscf_check = cas_check(cas_ref_);
            outfile->Printf("\n E_casscf_check - E_casscf_ = difference\n");
            outfile->Printf("\n %8.8f - %8.8f = %8.8f", E_casscf_check, E_casscf_, E_casscf_check - E_casscf_);
        }
        ambit::Tensor L2aa = cas_ref_.g2aa();
        ambit::Tensor L2ab = cas_ref_.g2ab();
        ambit::Tensor L2bb = cas_ref_.g2bb();

        ambit::Tensor gamma2 = ambit::Tensor::build(ambit::CoreTensor, "gamma2", {na_, na_, na_, na_});

        //// This may or may not be correct.  Really need to find a way to check this code
        gamma2("u, v, x, y") = L2aa("u, v, x, y") + L2ab("u, v, x, y") + L2ab("v, u, y, x") + L2bb("u, v, x, y");
        gamma2_ = ambit::Tensor::build(ambit::CoreTensor, "gamma2", {na_, na_, na_, na_});
        gamma2_("u, v, x, y") = gamma2("u, v, x, y") + gamma2("v, u, x, y") + gamma2("u, v, y, x") + gamma2("v, u, y, x");
        gamma2_.scale(0.25);
        gamma2_.iterate([&](const std::vector<size_t>& i,double& value){
            gamma2_matrix->set(i[0] * i[1] + i[1], i[2] * i[3] + i[3], value);});


    }
    else if(options_.get_str("CAS_TYPE") == "CAS")
    {
        FCI_MO cas(wfn_, options_, ints_, mo_space_info_);
        cas.use_default_orbitals(true);
        cas.compute_energy();
        cas_ref_ = cas.reference();
        E_casscf_ = cas_ref_.get_Eref();

        ambit::Tensor L2aa = cas_ref_.L2aa();
        ambit::Tensor L2ab = cas_ref_.L2ab();
        ambit::Tensor L2bb = cas_ref_.L2bb();
        ambit::Tensor L1a  = cas_ref_.L1a();
        ambit::Tensor L1b  = cas_ref_.L1b();

        L2aa("p,q,r,s") += L1a("p,r") * L1a("q,s");
        L2aa("p,q,r,s") -= L1a("p,s") * L1a("q,r");

        L2ab("pqrs") +=  L1a("pr") * L1b("qs");
        //L2ab("pqrs") += L1b("pr") * L1a("qs");

        L2bb("pqrs") += L1b("pr") * L1b("qs");
        L2bb("pqrs") -= L1b("ps") * L1b("qr");

        ambit::Tensor gamma2 = ambit::Tensor::build(ambit::CoreTensor, "gamma2", {na_, na_, na_, na_});

        // This may or may not be correct.  Really need to find a way to check this code
        gamma2("u,v,x,y") +=  L2aa("u,v,x, y");
        gamma2("u,v,x,y") +=  L2ab("u,v,x,y");
        //gamma2("u,v,x,y") +=  L2ab("v, u, y, x");
        //gamma2("u,v,x,y") +=  L2bb("u,v,x,y");

        //gamma2_("u,v,x,y") = gamma2_("x,y,u,v");
        //gamma2_("u,v,x,y") = gamma2_("")
        gamma2_ = ambit::Tensor::build(ambit::CoreTensor, "gamma2", {na_, na_, na_, na_});
        gamma2_.copy(gamma2);
        gamma2_.scale(2.0);
        gamma2_.iterate([&](const std::vector<size_t>& i,double& value){
            gamma2_matrix->set(i[0] * i[1] + i[1], i[2] * i[3] + i[3], value);});
        cas_ref_ = cas.reference();
        E_casscf_ = cas_ref_.get_Eref();
        if(options_.get_bool("CASSCF_DEBUG_PRINTING"))
        {
            double E_casscf_check = cas_check(cas_ref_);
            outfile->Printf("\n E_casscf_check - E_casscf_ = difference\n");
            outfile->Printf("\n %8.8f - %8.8f = %8.8f", E_casscf_check, E_casscf_, E_casscf_check - E_casscf_);
        }

    }
    /// Compute the 1RDM
    ambit::Tensor gamma_no_spin = ambit::Tensor::build(ambit::CoreTensor,"Return",{na_, na_});
    gamma1_ = ambit::Tensor::build(ambit::CoreTensor,"Return",{na_, na_});
    ambit::Tensor gamma1a = cas_ref_.L1a();
    ambit::Tensor gamma1b = cas_ref_.L1b();

    gamma_no_spin("i,j") = (gamma1a("i,j") + gamma1b("i,j"));

    gamma1_ = gamma_no_spin;

}

double CASSCF::cas_check(Reference cas_ref)
{
    ambit::Tensor gamma1 = ambit::Tensor::build(ambit::CoreTensor, "Gamma1", {na_, na_});
    ambit::Tensor gamma2 = ambit::Tensor::build(ambit::CoreTensor, "Gamma2", {na_, na_, na_, na_});
    ints_->retransform_integrals();
    std::shared_ptr<FCIIntegrals> fci_ints = std::make_shared<FCIIntegrals>(ints_, mo_space_info_->get_corr_abs_mo("ACTIVE"), mo_space_info_->get_corr_abs_mo("RESTRICTED_DOCC"));
    fci_ints->set_active_integrals_and_restricted_docc();

    /// Spin-free ORDM = gamma1_a + gamma1_b
    ambit::Tensor L1b = cas_ref.L1b();
    ambit::Tensor L1a = cas_ref.L1a();
    gamma1("u, v") = (L1a("u, v") + L1b("u, v"));
    std::string cas_type = options_.get_str("CAS_TYPE");
    if(cas_type=="FCI")
    {
        ambit::Tensor L2aa = cas_ref.g2aa();
        ambit::Tensor L2ab = cas_ref.g2ab();
        ambit::Tensor L2bb = cas_ref.g2bb();

        gamma2("u, v, x, y") = L2aa("u, v, x, y") + L2bb("u, v, x, y") + L2ab("u, v, x, y") + L2ab("v, u, y, x");
    }
    else if(cas_type=="CAS")
    {
        ambit::Tensor L2aa = cas_ref.L2aa();
        ambit::Tensor L2ab = cas_ref.L2ab();
        ambit::Tensor L2bb = cas_ref.L2bb();
        ambit::Tensor L1a  = cas_ref.L1a();
        ambit::Tensor L1b  = cas_ref.L1b();

        L2aa("p,q,r,s") += L1a("p,r") * L1a("q,s");
        L2aa("p,q,r,s") -= L1a("p,s") * L1a("q,r");

        L2ab("pqrs") +=  L1a("pr") * L1b("qs");
        //L2ab("pqrs") += L1b("pr") * L1a("qs");

        L2bb("pqrs") += L1b("pr") * L1b("qs");
        L2bb("pqrs") -= L1b("ps") * L1b("qr");

        // This may or may not be correct.  Really need to find a way to check this code
        gamma2.copy(L2aa);
        gamma2("u,v,x,y") +=  L2ab("u,v,x,y");
        //gamma2("u,v,x,y") +=  L2ab("v, u, y, x");
        //gamma2("u,v,x,y") +=  L2bb("u,v,x,y");

        //gamma2_("u,v,x,y") = gamma2_("x,y,u,v");
        //gamma2_("u,v,x,y") = gamma2_("")
        gamma2.scale(2.0);

    }

    double E_casscf = 0.0;

    std::vector<size_t> na_array = mo_space_info_->get_corr_abs_mo("ACTIVE");

    ambit::Tensor tei_ab = ints_->aptei_ab_block(na_array, na_array, na_array, na_array);

    for (size_t p = 0; p < na_array.size(); ++p){
        for (size_t q = 0; q < na_array.size(); ++q){
            E_casscf += gamma1.data()[na_ * p + q] * fci_ints->oei_a(p,q);
        }
    }

    E_casscf += 0.5 * gamma2("u, v, x, y") * tei_ab("u, v, x, y");
    E_casscf += ints_->frozen_core_energy();
    E_casscf += fci_ints->scalar_energy();
    E_casscf += Process::environment.molecule()->nuclear_repulsion_energy();
    return E_casscf;

}
boost::shared_ptr<Matrix> CASSCF::set_frozen_core_orbitals()
{
    SharedMatrix Ca = wfn_->Ca();
    Dimension nmopi = mo_space_info_->get_dimension("ALL");
    Dimension frozen_dim = mo_space_info_->get_dimension("FROZEN_DOCC");
    SharedMatrix C_core(new Matrix("C_core",nirrep_, nmopi, frozen_dim));
    // Need to get the frozen block of the C matrix
    for(size_t h = 0; h < nirrep_; h++){
        for(int i = 0; i < frozen_dim[h]; i++){
            C_core->set_column(h, i, Ca->get_column(h, i));
        }
    }

    boost::shared_ptr<JK> JK_core = JK::build_JK();

    JK_core->set_memory(Process::environment.get_memory() * 0.8);
    /// Already transform everything to C1 so make sure JK does not do this.
    //JK_core->set_allow_desymmetrization(false);

    /////TODO: Make this an option in my code
    //JK_core->set_cutoff(options_.get_double("INTEGRAL_SCREENING"));
    JK_core->set_cutoff(options_.get_double("INTEGRAL_SCREENING"));
    JK_core->initialize();

    std::vector<boost::shared_ptr<Matrix> >&Cl = JK_core->C_left();

    Cl.clear();
    Cl.push_back(C_core);

    JK_core->compute();

    SharedMatrix F_core = JK_core->J()[0];
    SharedMatrix K_core = JK_core->K()[0];

    F_core->scale(2.0);
    F_core->subtract(K_core);

    return F_core;

}
ambit::Tensor CASSCF::transform_integrals()
{
    ///This function will do an integral transformation using the JK builder
    /// This was borrowed from Kevin Hannon's IntegralTransform Plugin
    size_t nmo_no_froze =  mo_space_info_->size("ALL");
    size_t nmo_with_froze = mo_space_info_->size("CORRELATED");
    SharedMatrix Identity(new Matrix("I", nmo_no_froze,nmo_no_froze));
    Identity->identity();
    SharedMatrix CAct(new Matrix("CAct", nsopi_.sum(), na_));
    auto active_abs = mo_space_info_->get_absolute_mo("ACTIVE");

    ///Step 1: Obtain guess MO coefficients C_{mup}
    /// Since I want to use these in a symmetry aware basis,
    /// I will move the C matrix into a Pfitzer ordering

    Dimension nmopi = mo_space_info_->get_dimension("ALL");

    SharedMatrix aotoso = wfn_->aotoso();

    /// I want a C matrix in the C1 basis but symmetry aware
    size_t nso = wfn_->nso();
    nirrep_ = wfn_->nirrep();
    SharedMatrix Call(new Matrix(nso, nmo_no_froze));
    SharedMatrix Ca_sym = wfn_->Ca();

    // Transform from the SO to the AO basis for the C matrix.
    // just transfroms the C_{mu_ao i} -> C_{mu_so i}
    for (size_t h = 0, index = 0; h < nirrep_; ++h){
        for (int i = 0; i < nmopi[h]; ++i){
            size_t nao = nso;
            size_t nso = nsopi_[h];

            if (!nso) continue;

            C_DGEMV('N',nao,nso,1.0,aotoso->pointer(h)[0],nso,&Ca_sym->pointer(h)[0][i],nmopi[h],0.0,&Call->pointer()[0][index],nmopi.sum());

            index += 1;
        }

    }

    for(size_t v = 0; v < na_;v++){
            SharedVector Call_vec = Call->get_column(0, active_abs[v]);
            CAct->set_column(0, v, Call_vec);
    }

    ambit::Tensor active_int = ambit::Tensor::build(ambit::CoreTensor, "ActiveIntegrals", {nmo_with_froze, na_, na_, na_});
    std::vector<double>& active_int_data = active_int.data();

    /// (pu|xy) = C_{Rx} C_{Sy}(MN|RS)
    ///         = C_{Mp}C_{Nu}J(D_{MN})^{xy})
    ///         = C_{Mp}^{T} D_{MN}^{xy} C_{Nu}

    std::vector<std::pair<boost::shared_ptr<Matrix>, std::vector<int> > > D_vec;
    for(size_t i = 0; i < na_; i++){
        SharedVector C_i = CAct->get_column(0, i);
        for(size_t j = 0; j < na_; j++){
            SharedMatrix D(new Matrix("D", nso, nso));
            std::vector<int> ij(2);
            ij[0] = i;
            ij[1] = j;
            SharedVector C_j = CAct->get_column(0, j);
            C_DGER(nso, nso, 1.0, &(C_i->pointer()[0]), 1, &(C_j->pointer()[0]), 1, D->pointer()[0], nso);

            D_vec.push_back(std::make_pair(D, ij));
        }
    }
    boost::shared_ptr<JK> JK_trans = JK::build_JK();
    JK_trans->set_memory(Process::environment.get_memory() * 0.8);
    JK_trans->set_allow_desymmetrization(false);
    JK_trans->set_do_K(false);
    JK_trans->initialize();
    std::vector<boost::shared_ptr<Matrix> > &Cl = JK_trans->C_left();
    std::vector<boost::shared_ptr<Matrix> > &Cr = JK_trans->C_right();
    Cl.clear();
    Cr.clear();
    for(size_t d = 0; d < D_vec.size(); d++)
    {
        Cl.push_back(D_vec[d].first);
        Cr.push_back(Identity);
    }
    JK_trans->compute();

    SharedMatrix half_trans(new Matrix("Trans", nmo_no_froze, na_));
    int count = 0;
    auto absolute_all = mo_space_info_->get_absolute_mo("CORRELATED");
    auto corr_abs     = mo_space_info_->get_corr_abs_mo("CORRELATED");
    for(auto d : D_vec)
    {
        int i = d.second[0];
        int j = d.second[1];
        SharedMatrix J = JK_trans->J()[count];
        half_trans->zero();
        half_trans = Matrix::triplet(Call, J, CAct, true, false, false);
        count++;
        for(size_t p = 0; p < nmo_with_froze; p++){
            for(size_t q = 0; q < na_; q++){
                active_int_data[corr_abs[p] * na_ * na_ * na_ + i * na_ * na_ + q * na_ + j] = half_trans->get(absolute_all[p], q);
            }
        }
    }
    return active_int;

}
void CASSCF::set_up_fci()
{
    Dimension active_dim = mo_space_info_->get_dimension("ACTIVE");
    size_t nfdocc = mo_space_info_->size("FROZEN_DOCC");
    std::vector<size_t> rdocc = mo_space_info_->get_corr_abs_mo("RESTRICTED_DOCC");
    std::vector<size_t> active = mo_space_info_->get_corr_abs_mo("ACTIVE");

    int charge = Process::environment.molecule()->molecular_charge();
    if(options_["CHARGE"].has_changed()){
        charge = options_.get_int("CHARGE");
    }

    int nel = 0;
    int natom = Process::environment.molecule()->natom();
    for(int i=0; i < natom;i++){
        nel += static_cast<int>(Process::environment.molecule()->Z(i));
    }
    // If the charge has changed, recompute the number of electrons
    // Or if you cannot find the number of electrons
    nel -= charge;

    int multiplicity = Process::environment.molecule()->multiplicity();
    if(options_["MULTIPLICITY"].has_changed()){
        multiplicity = options_.get_int("MULTIPLICITY");
    }

    // Default: lowest spin solution
    int ms = (multiplicity + 1) % 2;

    if(options_["MS"].has_changed()){
        ms = options_.get_int("MS");
    }

    if(ms < 0){
        outfile->Printf("\n  Ms must be no less than 0.");
        outfile->Printf("\n  Ms = %2d, MULTIPLICITY = %2d", ms, multiplicity);
        outfile->Printf("\n  Check (specify) Ms value (component of multiplicity)! \n");
        throw PSIEXCEPTION("Ms must be no less than 0. Check output for details.");
    }

    if (options_.get_int("PRINT")){
        outfile->Printf("\n  Number of electrons: %d",nel);
        outfile->Printf("\n  Charge: %d",charge);
        outfile->Printf("\n  Multiplicity: %d",multiplicity);
        outfile->Printf("\n  Davidson subspace max dim: %d",options_.get_int("DAVIDSON_SUBSPACE_PER_ROOT"));
        outfile->Printf("\n  Davidson subspace min dim: %d",options_.get_int("DAVIDSON_COLLAPSE_PER_ROOT"));
        if (ms % 2 == 0){
            outfile->Printf("\n  M_s: %d",ms / 2);
        }else{
            outfile->Printf("\n  M_s: %d/2",ms);
        }
    }

    if( ((nel - ms) % 2) != 0)
        throw PSIEXCEPTION("\n\n  FCI: Wrong value of M_s.\n\n");

    // Adjust the number of for frozen and restricted doubly occupied
    size_t nactel = nel - 2 * nfdocc - 2 * rdocc.size();

    size_t na = (nactel + ms) / 2;
    size_t nb =  nactel - na;

    FCISolver fcisolver(active_dim,rdocc,active,na,nb,multiplicity,options_.get_int("ROOT_SYM"),ints_, mo_space_info_,
                               options_.get_int("NTRIAL_PER_ROOT"),options_.get_int("PRINT"), options_);
    // tweak some options
    fcisolver.set_max_rdm_level(2);
    fcisolver.set_nroot(options_.get_int("NROOT"));
    fcisolver.set_root(options_.get_int("ROOT"));
    fcisolver.test_rdms(options_.get_bool("TEST_RDMS"));
    fcisolver.set_fci_iterations(options_.get_int("FCI_ITERATIONS"));
    fcisolver.set_collapse_per_root(options_.get_int("DAVIDSON_COLLAPSE_PER_ROOT"));
    fcisolver.set_subspace_per_root(options_.get_int("DAVIDSON_SUBSPACE_PER_ROOT"));
    fcisolver.print_no(false);
    fcisolver.use_user_integrals_and_restricted_docc(true);

    std::shared_ptr<FCIIntegrals> fci_ints = std::make_shared<FCIIntegrals>(ints_, active, rdocc);

    auto na_array = mo_space_info_->get_corr_abs_mo("ACTIVE");
    ambit::Tensor tei_ab = ints_->aptei_ab_block(na_array, na_array, na_array, na_array);

    ambit::Tensor active_aa = ambit::Tensor::build(ambit::CoreTensor, "ActiveIntegralsAA", {na_, na_, na_, na_});
    ambit::Tensor active_ab = ambit::Tensor::build(ambit::CoreTensor, "ActiveIntegralsAB", {na_, na_, na_, na_});
    ambit::Tensor active_bb = ambit::Tensor::build(ambit::CoreTensor, "ActiveIntegralsBB", {na_, na_, na_, na_});
    const std::vector<double>& tei_paaa_data = tei_paaa_.data();

    active_ab.iterate([&](const std::vector<size_t>& i,double& value){
        value = tei_paaa_data[na_array[i[0]] * na_ * na_ * na_ + i[1] * na_ * na_ + i[2] * na_ + i[3]] ;});
    active_aa.copy(active_ab);
    active_bb.copy(active_ab);
    active_aa("u,v,x,y") -= active_ab("u, v, y, x");
    active_bb.copy(active_aa);

    fci_ints->set_active_integrals(active_aa, active_ab, active_bb);
    std::vector<std::vector<double> > oei_vector = compute_restricted_docc_operator();
    fci_ints->set_restricted_one_body_operator(oei_vector[0], oei_vector[1]);
    fci_ints->set_scalar_energy(scalar_energy_);
    fcisolver.set_integral_pointer(fci_ints);


    E_casscf_ = fcisolver.compute_energy();
    cas_ref_ = fcisolver.reference();
}
std::vector<std::vector<double> > CASSCF::compute_restricted_docc_operator()
{
    ///
    Dimension restricted_docc_dim = mo_space_info_->get_dimension("INACTIVE_DOCC");
    Dimension nsopi           = Process::environment.wavefunction()->nsopi();
    int nirrep               = Process::environment.wavefunction()->nirrep();
    Dimension nmopi = mo_space_info_->get_dimension("ALL");

    SharedMatrix Cdocc(new Matrix("C_RESTRICTED", nirrep, nsopi, restricted_docc_dim));
    SharedMatrix Ca = wfn_->Ca();
    for(int h = 0; h < nirrep; h++)
    {
        for(int i = 0; i < restricted_docc_dim[h]; i++)
        {
                Cdocc->set_column(h, i, Ca->get_column(h,i));
        }
    }
    ///F_frozen = D_{uv}^{frozen} * (2<uv|rs> - <ur | vs>)
    ///F_restricted = D_{uv}^{restricted} * (2<uv|rs> - <ur | vs>)
    ///F_inactive = F_frozen + F_restricted + H_{pq}^{core}
    /// D_{uv}^{frozen} = \sum_{i = 0}^{frozen}C_{ui} * C_{vi}
    /// D_{uv}^{inactive} = \sum_{i = 0}^{inactive}C_{ui} * C_{vi}
    /// This section of code computes the fock matrix for the INACTIVE_DOCC("RESTRICTED_DOCC")

    boost::shared_ptr<JK> JK_inactive = JK::build_JK();

    JK_inactive->set_memory(Process::environment.get_memory() * 0.8);
    JK_inactive->initialize();

    std::vector<boost::shared_ptr<Matrix> >&Cl = JK_inactive->C_left();
    Cl.clear();
    Cl.push_back(Cdocc);
    JK_inactive->compute();
    SharedMatrix J_restricted = JK_inactive->J()[0];
    SharedMatrix K_restricted = JK_inactive->K()[0];

    J_restricted->scale(2.0);
    SharedMatrix F_restricted = J_restricted->clone();
    F_restricted->subtract(K_restricted);

    ///Just create the OneInt integrals from scratch

    SharedMatrix Hcore(Hcore_->clone());
    F_restricted->add(Hcore);
    F_restricted->transform(Ca);
    Hcore->transform(Ca);
    size_t all_nmo = mo_space_info_->size("ALL");
    SharedMatrix F_restric_c1(new Matrix("F_restricted", all_nmo, all_nmo));
    size_t offset = 0;
    for(int h = 0; h < nirrep; h++){
        for(int p = 0; p < nmopi[h]; p++){
            for(int q = 0; q < nmopi[h]; q++){
                F_restric_c1->set(p + offset, q + offset, F_restricted->get(h, p, q ));
            }
        }
        offset += nmopi[h];
    }
    size_t nmo2 = na_ * na_;
    std::vector<double> oei_a(nmo2);
    std::vector<double> oei_b(nmo2);

    auto absolute_active = mo_space_info_->get_absolute_mo("ACTIVE");
    for(size_t u = 0; u < na_; u++){
        for(size_t v = 0; v < na_; v++){
            double value = F_restric_c1->get(absolute_active[u], absolute_active[v]);
            //double h_value = H->get(absolute_active[u], absolute_active[v]);
            oei_a[u * na_ + v ] = value;
            oei_b[u * na_ + v ] = value;
        }
    }
    Dimension restricted_docc = mo_space_info_->get_dimension("INACTIVE_DOCC");
    double E_restricted = 0.0;
    for(int h = 0; h < nirrep; h++){
        for(int rd = 0; rd < restricted_docc[h]; rd++){
            E_restricted += Hcore->get(h, rd, rd) + F_restricted->get(h, rd, rd);
        }
    }
    /// Since F^{INACTIVE} includes frozen_core in fock build, the energy contribution includes frozen_core_energy
    if(casscf_debug_print_)
    {
        outfile->Printf("\n Inactive Energy = %8.8f", E_restricted - ints_->frozen_core_energy());
    }
    scalar_energy_ = ints_->scalar();
    scalar_energy_ += (E_restricted - ints_->frozen_core_energy());
    std::vector<std::vector<double> > oei_container;
    oei_container.push_back(oei_a);
    oei_container.push_back(oei_b);
    return oei_container;

}

}}<|MERGE_RESOLUTION|>--- conflicted
+++ resolved
@@ -162,23 +162,10 @@
 
         //Timer retrans;
         //ints_->retransform_integrals();
-<<<<<<< HEAD
         //outfile->Printf("\n\n Retrans: %8.8f", retrans.get());
         Timer my_trans;
         tei_paaa_ = transform_integrals();
         if(casscf_debug_print_ or print > 0){outfile->Printf("\n\n TransInts: %8.8f", my_trans.get());}
-
-=======
-
-        //outfile->Printf("\n\n Retrans: %8.8f", retrans.get());
-        Timer my_trans;
-        tei_paaa_ = transform_integrals();
-        //outfile->Printf("\n\n TransformIntegrals: %8.8f", my_trans.get());
-        //ambit::Tensor active_trans_int = ints_->aptei_ab_block(active_abs_, active_abs_, active_abs_, active_abs_);
-        //active_trans_int.print(stdout);
-
-        if(casscf_debug_print_){outfile->Printf("\n\n TransInts: %8.8f", my_trans.get());}
->>>>>>> 4d8100f2
 
 
         std::string diis_start_label = "";
