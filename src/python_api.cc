/*
 * @BEGIN LICENSE
 *
 * Forte: an open-source plugin to Psi4 (https://github.com/psi4/psi4)
 * t    hat implements a variety of quantum chemistry methods for strongly
 * correlated electrons.
 *
 * Copyright (c) 2012-2019 by its authors (see LICENSE, AUTHORS).
 *
 * The copyrights for code used from other parties are included in
 * the corresponding files.
 *
 * This program is free software: you can redistribute it and/or modify
 * it under the terms of the GNU General Public License as published by
 * the Free Software Foundation, either version 3 of the License, or
 * (at your option) any later version.
 *
 * This program is distributed in the hope that it will be useful,
 * but WITHOUT ANY WARRANTY; without even the implied warranty of
 * MERCHANTABILITY or FITNESS FOR A PARTICULAR PURPOSE.  See the
 * GNU General Public License for more details.
 *
 * You should have received a copy of the GNU General Public License
 * along with this program.  If not, see http://www.gnu.org/licenses/.
 *
 * @END LICENSE
 */

#ifndef _python_api_h_
#define _python_api_h_

#include <pybind11/pybind11.h>
#include <pybind11/stl.h>

#include "psi4/libpsi4util/process.h"
#include "psi4/libmints/wavefunction.h"

#include "base_classes/active_space_solver.h"
#include "base_classes/mo_space_info.h"
#include "base_classes/orbital_transform.h"
#include "integrals/integrals.h"
#include "integrals/make_integrals.h"
#include "orbital-helpers/localize.h"
#include "orbital-helpers/mp2_nos.h"
#include "orbital-helpers/semi_canonicalize.h"

#include "forte.h"
#include "fci/fci_solver.h"
#include "base_classes/dynamic_correlation_solver.h"
#include "base_classes/state_info.h"
#include "base_classes/scf_info.h"
#include "mrdsrg-helper/run_dsrg.h"
#include "mrdsrg-spin-integrated/master_mrdsrg.h"

namespace py = pybind11;
using namespace pybind11::literals;

namespace forte {

/// Export the ForteOptions class
void export_ForteOptions(py::module& m) {
    py::class_<ForteOptions, std::shared_ptr<ForteOptions>>(m, "ForteOptions")
        .def(py::init<>())
        .def(py::init<psi::Options&>())
        .def("add_bool", &ForteOptions::add_bool, "Add a boolean option")
        .def("add_int", &ForteOptions::add_int, "Add an integer option")
        .def("add_double", &ForteOptions::add_double, "Add a double option")
        .def("add_str",
             (void (ForteOptions::*)(const std::string&, const std::string&, const std::string&)) &
                 ForteOptions::add_str,
             "Add a string option")
        .def("add_str",
             (void (ForteOptions::*)(const std::string&, const std::string&,
                                     const std::vector<std::string>&, const std::string&)) &
                 ForteOptions::add_str,
             "Add a string option")
        .def("add_array", &ForteOptions::add_array, "Add an array option")
        .def("get_bool", &ForteOptions::get_bool, "Get a boolean option")
        .def("get_int", &ForteOptions::get_int, "Get an integer option")
        .def("get_double", &ForteOptions::get_double, "Get a double option")
        .def("get_str", &ForteOptions::get_str, "Get a string option")
        .def("get_int_vec", &ForteOptions::get_int_vec, "Get a vector of integers option")
        .def("push_options_to_psi4", &ForteOptions::push_options_to_psi4)
        .def("update_psi_options", &ForteOptions::update_psi_options)
        .def("generate_documentation", &ForteOptions::generate_documentation);
}

/// Export the ActiveSpaceMethod class
void export_ActiveSpaceMethod(py::module& m) {
    py::class_<ActiveSpaceMethod>(m, "ActiveSpaceMethod")
        .def("compute_energy", &ActiveSpaceMethod::compute_energy);
}

void export_ActiveSpaceSolver(py::module& m) {
    py::class_<ActiveSpaceSolver>(m, "ActiveSpaceSolver")
        .def("compute_energy", &ActiveSpaceSolver::compute_energy)
        .def("rdms", &ActiveSpaceSolver::rdms)
        .def("compute_average_rdms", &ActiveSpaceSolver::compute_average_rdms)
<<<<<<< HEAD
        .def("set_max_rdm_level", &ActiveSpaceSolver::set_max_rdm_level)
=======
>>>>>>> 239d1869
        .def("compute_contracted_energy", &ActiveSpaceSolver::compute_contracted_energy,
             "as_ints"_a, "max_body"_a,
             "Solve the contracted CI eigenvalue problem using given integrals")
        .def("compute_average_rdms", &ActiveSpaceSolver::compute_average_rdms,
             "Compute the weighted average reference");

    m.def("compute_average_state_energy", &compute_average_state_energy,
          "Compute the average energy given the energies and weights of each state");
}

/// Export the OrbitalTransform class
void export_OrbitalTransform(py::module& m) {
    py::class_<OrbitalTransform>(m, "OrbitalTransform")
        .def("compute_transformation", &OrbitalTransform::compute_transformation)
        .def("get_Ua", &OrbitalTransform::get_Ua, "Get Ua rotation")
        .def("get_Ub", &OrbitalTransform::get_Ub, "Get Ub rotation");
}

///// Export the FCISolver class
// void export_FCISolver(py::module& m) {
//    py::class_<FCISolver>(m, "FCISolver")
//        .def(py::init<StateInfo, std::shared_ptr<MOSpaceInfo>,
//                      std::shared_ptr<ActiveSpaceIntegrals>>())
//        .def("compute_energy", &FCISolver::compute_energy);
//}

// TODO: export more classes using the function above
PYBIND11_MODULE(forte, m) {
    m.doc() = "pybind11 Forte module"; // module docstring
    m.def("read_options", &read_options, "Read Forte options");
    m.def("startup", &startup);
    m.def("cleanup", &cleanup);
    m.def("banner", &banner, "Print forte banner");
    m.def("make_mo_space_info", &make_mo_space_info, "Make a MOSpaceInfo object");
    m.def("make_aosubspace_projector", &make_aosubspace_projector, "Make a AOSubspace projector");
    m.def("make_forte_integrals", &make_forte_integrals, "Make Forte integrals");
    m.def("forte_old_methods", &forte_old_methods, "Run Forte methods");
    m.def("make_active_space_method", &make_active_space_method, "Make an active space method");
    m.def("make_active_space_solver", &make_active_space_solver, "Make an active space solver");
    m.def("make_orbital_transformation", &make_orbital_transformation,
          "Make an orbital transformation");
    m.def("make_state_info_from_psi_wfn", &make_state_info_from_psi_wfn,
          "Make a state info object from a psi4 Wavefunction");
    m.def("to_state_nroots_map", &to_state_nroots_map,
          "Convert a map of StateInfo to weight lists to a map of StateInfo to number of states.");
    m.def("make_state_weights_map", &make_state_weights_map,
          "Make a list of target states with their weigth");
    m.def("make_active_space_ints", &make_active_space_ints,
          "Make an object that holds the molecular orbital integrals for the active orbitals");
    m.def("make_dynamic_correlation_solver", &make_dynamic_correlation_solver,
          "Make a dynamical correlation solver");
    m.def("make_dsrg_method", &make_dsrg_method, "Make a DSRG method");

    export_ForteOptions(m);

    export_ActiveSpaceMethod(m);
    export_ActiveSpaceSolver(m);

    export_OrbitalTransform(m);

    //    export_FCISolver(m);

    // export MOSpaceInfo
    py::class_<MOSpaceInfo, std::shared_ptr<MOSpaceInfo>>(m, "MOSpaceInfo")
        .def("size", &MOSpaceInfo::size);

    // export ForteIntegrals
    py::class_<ForteIntegrals, std::shared_ptr<ForteIntegrals>>(m, "ForteIntegrals")
        .def("rotate_orbitals", &ForteIntegrals::rotate_orbitals);

    // export StateInfo
    py::class_<StateInfo, std::shared_ptr<StateInfo>>(m, "StateInfo")
        .def(py::init<int, int, int, int, int>(), "na"_a, "nb"_a, "multiplicity"_a, "twice_ms"_a,
             "irrep"_a);

    // export SCFInfo
    py::class_<SCFInfo, std::shared_ptr<SCFInfo>>(m, "SCFInfo")
        .def(py::init<psi::SharedWavefunction>());

    // export DynamicCorrelationSolver
    py::class_<DynamicCorrelationSolver, std::shared_ptr<DynamicCorrelationSolver>>(
        m, "DynamicCorrelationSolver")
        .def("compute_energy", &DynamicCorrelationSolver::compute_energy);

    // export ActiveSpaceIntegrals
    py::class_<ActiveSpaceIntegrals, std::shared_ptr<ActiveSpaceIntegrals>>(m,
                                                                            "ActiveSpaceIntegrals")
        .def(py::init<std::shared_ptr<ForteIntegrals>, std::shared_ptr<MOSpaceInfo>>());

    // export SemiCanonical
    py::class_<SemiCanonical>(m, "SemiCanonical")
        .def(py::init<std::shared_ptr<MOSpaceInfo>, std::shared_ptr<ForteIntegrals>,
                      std::shared_ptr<ForteOptions>, bool>(),
             "mo_space_info"_a, "ints"_a, "options"_a, "quiet_banner"_a = false)
        .def("semicanonicalize", &SemiCanonical::semicanonicalize, "reference"_a,
             "max_rdm_level"_a = 3, "build_fock"_a = true, "transform"_a = true,
             "Semicanonicalize the orbitals and transform the integrals and reference")
        .def("transform_rdms", &SemiCanonical::transform_rdms, "Ua"_a, "Ub"_a, "reference"_a,
             "max_rdm_level"_a, "Transform the RDMs by input rotation matrices")
        .def("Ua_t", &SemiCanonical::Ua_t, "Return the alpha rotation matrix in the active space")
        .def("Ub_t", &SemiCanonical::Ub_t, "Return the beta rotation matrix in the active space");

    // export RDMs
    py::class_<RDMs>(m, "RDMs");

    // export ambit::Tensor
    py::class_<ambit::Tensor>(m, "ambitTensor");

    // export MASTER_DSRG
    py::class_<MASTER_DSRG>(m, "MASTER_DSRG")
        .def("compute_energy", &MASTER_DSRG::compute_energy, "Compute the DSRG energy")
        .def("compute_Heff_actv", &MASTER_DSRG::compute_Heff_actv,
             "Return the DSRG dressed ActiveSpaceIntegrals")
        .def("deGNO_DMbar_actv", &MASTER_DSRG::deGNO_DMbar_actv,
             "Return the DSRG dressed dipole integrals")
        .def("nuclear_dipole", &MASTER_DSRG::nuclear_dipole,
             "Return nuclear components of dipole moments")
        .def("set_Uactv", &MASTER_DSRG::set_Uactv, "Ua"_a, "Ub"_a,
             "Set active part orbital rotation matrix (from original to semicanonical)");

    // export DressedQuantity for dipole moments
    py::class_<DressedQuantity>(m, "DressedQuantity")
        .def("contract_with_rdms", &DressedQuantity::contract_with_rdms, "reference"_a,
             "Contract densities with quantity");
}

} // namespace forte

#endif // _python_api_h_<|MERGE_RESOLUTION|>--- conflicted
+++ resolved
@@ -96,10 +96,6 @@
         .def("compute_energy", &ActiveSpaceSolver::compute_energy)
         .def("rdms", &ActiveSpaceSolver::rdms)
         .def("compute_average_rdms", &ActiveSpaceSolver::compute_average_rdms)
-<<<<<<< HEAD
-        .def("set_max_rdm_level", &ActiveSpaceSolver::set_max_rdm_level)
-=======
->>>>>>> 239d1869
         .def("compute_contracted_energy", &ActiveSpaceSolver::compute_contracted_energy,
              "as_ints"_a, "max_body"_a,
              "Solve the contracted CI eigenvalue problem using given integrals")
