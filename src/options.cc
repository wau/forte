/*
 * @BEGIN LICENSE
 *
 * Forte: an open-source plugin to Psi4 (https://github.com/psi4/psi4)
 * that implements a variety of quantum chemistry methods for strongly
 * correlated electrons.
 *
 * Copyright (c) 2012-2019 by its authors (see COPYING, COPYING.LESSER, AUTHORS).
 *
 * The copyrights for code used from other parties are included in
 * the corresponding files.
 *
 * This program is free software: you can redistribute it and/or modify
 * it under the terms of the GNU Lesser General Public License as published by
 * the Free Software Foundation, either version 3 of the License, or
 * (at your option) any later version.
 *
 * This program is distributed in the hope that it will be useful,
 * but WITHOUT ANY WARRANTY; without even the implied warranty of
 * MERCHANTABILITY or FITNESS FOR A PARTICULAR PURPOSE.  See the
 * GNU Lesser General Public License for more details.
 *
 * You should have received a copy of the GNU Lesser General Public License
 * along with this program.  If not, see http://www.gnu.org/licenses/.
 *
 * @END LICENSE
 */

#include "sci/aci.h"
#include "sci/asci.h"
#include "orbital-helpers/avas.h"
#include "orbital-helpers/ci-no/ci-no.h"
#include "orbital-helpers/ci-no/mrci-no.h"
#include "fci/fci_solver.h"
#include "sci/fci_mo.h"
#include "base_classes/forte_options.h"
#include "integrals/integrals.h"
#include "pci/pci.h"
#include "base_classes/reference.h"
#include "mrdsrg-helper/run_dsrg.h"
#include "mrdsrg-spin-integrated/dwms_mrpt2.h"

namespace forte {

void forte_options(ForteOptions& foptions) {

    // Method-specific options
    set_ASCI_options(foptions);
<<<<<<< HEAD
    set_PCI_options(foptions);
    set_PT2_options(foptions);
=======
    set_AVAS_options(foptions);
    set_CINO_options(foptions);
    set_MRCINO_options(foptions);
>>>>>>> b0fe3e92
    set_FCI_MO_options(foptions);
    set_DSRG_options(foptions);
    set_DWMS_options(foptions);

    // General options
    foptions.add_str("MINAO_BASIS", "STO-3G", "The basis used to define an orbital subspace");

    foptions.add_array("SUBSPACE", "A list of orbital subspaces");

    foptions.add_double("MS", 0.0, "Projection of spin onto the z axis");

    foptions.add_str("ACTIVE_REF_TYPE", "CAS", "Initial guess for active space wave functions");
}
} // namespace forte

// if (name == "FORTE" || options.read_globals()) {

//    /*- The basis used to define an orbital subspace -*/
//    options.add_str("MIN_BASIS", "STO-3G");

//    /*- Selects a subspace of atomic orbitals
//    *
//    *  Syntax: ["<element1><range1><ao set1>","<element2><range2><ao
// * set2>",...]
//    *
//    *  Each list entry of the form "<element><range><ao set>" specifies a
// * set
//    *  of atomic orbitals for atoms of a give type.
//    *
//    *  <element> - the symbol of the element, e.g. 'Fe', 'C'
//    *
//    *  <range>   - the range of the atoms selected.  Possible choices are:
//    *              1) '' (empty): all atoms that match <element> are
// * selected
//    *              2) 'i'       : select the i-th atom of type <element>
//    *              3) 'i-j'     : select atoms i through j (included) of
// * type <element>
//    *
//    *  <ao set>  - the set of atomic orbitals to select.  Possible choices
// * are:
// *              1) '' (empty): select all basis functions
// *              2) '(nl)'    : select the n-th level with angular momentum l
// *                             e.g. '(1s)', '(2s)', '(2p)',...
// *                             n = 1, 2, 3, ...
// *                             l = 's', 'p', 'd', 'f', 'g', ...
// *              3) '(nlm)'   : select the n-th level with angular momentum l
// * and component m
// *                             e.g. '(2pz)', '(3dzz)', '(3dxx-yy)'
// *                             n = 1, 2, 3, ...
// *                             l = 's', 'p', 'd', 'f', 'g', ...
// *                             m = 'x', 'y', 'z', 'xy', 'xz', 'yz', 'zz',
// * 'xx-yy'
// *
// *  Valid options include:
// *
// *  ["C"] - all carbon atoms
// *  ["C","N"] - all carbon and nitrogen atoms
// *  ["C1"] - carbon atom #1
// *  ["C1-3"] - carbon atoms #1, #2, #3
// *  ["C(2p)"] - the 2p subset of all carbon atoms
// *  ["C(1s,2s)"] - the 1s/2s subsets of all carbon atoms
// *  ["C1-3(2s)"] - the 2s subsets of carbon atoms #1, #2, #3
// *
// * -*/
//    options.add("SUBSPACE", new psi::ArrayType());
//}<|MERGE_RESOLUTION|>--- conflicted
+++ resolved
@@ -46,14 +46,6 @@
 
     // Method-specific options
     set_ASCI_options(foptions);
-<<<<<<< HEAD
-    set_PCI_options(foptions);
-    set_PT2_options(foptions);
-=======
-    set_AVAS_options(foptions);
-    set_CINO_options(foptions);
-    set_MRCINO_options(foptions);
->>>>>>> b0fe3e92
     set_FCI_MO_options(foptions);
     set_DSRG_options(foptions);
     set_DWMS_options(foptions);
